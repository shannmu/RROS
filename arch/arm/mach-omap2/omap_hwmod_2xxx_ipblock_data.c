/*
 * omap_hwmod_2xxx_ipblock_data.c - common IP block data for OMAP2xxx
 *
 * Copyright (C) 2011 Nokia Corporation
 * Paul Walmsley
 *
 * This program is free software; you can redistribute it and/or modify
 * it under the terms of the GNU General Public License version 2 as
 * published by the Free Software Foundation.
 */
#include <plat/omap_hwmod.h>
#include <plat/serial.h>
#include <plat/gpio.h>
#include <plat/dma.h>
#include <plat/dmtimer.h>
#include <plat/mcspi.h>

#include <mach/irqs.h>

#include "omap_hwmod_common_data.h"
#include "cm-regbits-24xx.h"
#include "prm-regbits-24xx.h"
#include "wd_timer.h"

struct omap_hwmod_irq_info omap2xxx_timer12_mpu_irqs[] = {
	{ .irq = 48, },
	{ .irq = -1 }
};

struct omap_hwmod_dma_info omap2xxx_dss_sdma_chs[] = {
	{ .name = "dispc", .dma_req = 5 },
	{ .dma_req = -1 }
};

/*
 * 'dispc' class
 * display controller
 */

static struct omap_hwmod_class_sysconfig omap2_dispc_sysc = {
	.rev_offs	= 0x0000,
	.sysc_offs	= 0x0010,
	.syss_offs	= 0x0014,
	.sysc_flags	= (SYSC_HAS_SIDLEMODE | SYSC_HAS_MIDLEMODE |
			   SYSC_HAS_SOFTRESET | SYSC_HAS_AUTOIDLE),
	.idlemodes	= (SIDLE_FORCE | SIDLE_NO | SIDLE_SMART |
			   MSTANDBY_FORCE | MSTANDBY_NO | MSTANDBY_SMART),
	.sysc_fields	= &omap_hwmod_sysc_type1,
};

struct omap_hwmod_class omap2_dispc_hwmod_class = {
	.name	= "dispc",
	.sysc	= &omap2_dispc_sysc,
};

/* OMAP2xxx Timer Common */
static struct omap_hwmod_class_sysconfig omap2xxx_timer_sysc = {
	.rev_offs	= 0x0000,
	.sysc_offs	= 0x0010,
	.syss_offs	= 0x0014,
	.sysc_flags	= (SYSC_HAS_SIDLEMODE | SYSC_HAS_CLOCKACTIVITY |
			   SYSC_HAS_ENAWAKEUP | SYSC_HAS_SOFTRESET |
			   SYSC_HAS_AUTOIDLE),
	.idlemodes	= (SIDLE_FORCE | SIDLE_NO | SIDLE_SMART),
	.sysc_fields	= &omap_hwmod_sysc_type1,
};

struct omap_hwmod_class omap2xxx_timer_hwmod_class = {
	.name	= "timer",
	.sysc	= &omap2xxx_timer_sysc,
	.rev	= OMAP_TIMER_IP_VERSION_1,
};

/*
 * 'wd_timer' class
 * 32-bit watchdog upward counter that generates a pulse on the reset pin on
 * overflow condition
 */

static struct omap_hwmod_class_sysconfig omap2xxx_wd_timer_sysc = {
	.rev_offs	= 0x0000,
	.sysc_offs	= 0x0010,
	.syss_offs	= 0x0014,
	.sysc_flags	= (SYSC_HAS_EMUFREE | SYSC_HAS_SOFTRESET |
			   SYSC_HAS_AUTOIDLE | SYSS_HAS_RESET_STATUS),
	.sysc_fields	= &omap_hwmod_sysc_type1,
};

struct omap_hwmod_class omap2xxx_wd_timer_hwmod_class = {
	.name		= "wd_timer",
	.sysc		= &omap2xxx_wd_timer_sysc,
	.pre_shutdown	= &omap2_wd_timer_disable,
	.reset		= &omap2_wd_timer_reset,
};

/*
 * 'gpio' class
 * general purpose io module
 */
static struct omap_hwmod_class_sysconfig omap2xxx_gpio_sysc = {
	.rev_offs	= 0x0000,
	.sysc_offs	= 0x0010,
	.syss_offs	= 0x0014,
	.sysc_flags	= (SYSC_HAS_ENAWAKEUP | SYSC_HAS_SIDLEMODE |
			   SYSC_HAS_SOFTRESET | SYSC_HAS_AUTOIDLE |
			   SYSS_HAS_RESET_STATUS),
	.idlemodes	= (SIDLE_FORCE | SIDLE_NO | SIDLE_SMART),
	.sysc_fields	= &omap_hwmod_sysc_type1,
};

struct omap_hwmod_class omap2xxx_gpio_hwmod_class = {
	.name = "gpio",
	.sysc = &omap2xxx_gpio_sysc,
	.rev = 0,
};

/* system dma */
static struct omap_hwmod_class_sysconfig omap2xxx_dma_sysc = {
	.rev_offs	= 0x0000,
	.sysc_offs	= 0x002c,
	.syss_offs	= 0x0028,
	.sysc_flags	= (SYSC_HAS_SOFTRESET | SYSC_HAS_MIDLEMODE |
			   SYSC_HAS_CLOCKACTIVITY | SYSC_HAS_EMUFREE |
			   SYSC_HAS_AUTOIDLE | SYSS_HAS_RESET_STATUS),
	.idlemodes	= (MSTANDBY_FORCE | MSTANDBY_NO | MSTANDBY_SMART),
	.sysc_fields	= &omap_hwmod_sysc_type1,
};

struct omap_hwmod_class omap2xxx_dma_hwmod_class = {
	.name	= "dma",
	.sysc	= &omap2xxx_dma_sysc,
};

/*
 * 'mailbox' class
 * mailbox module allowing communication between the on-chip processors
 * using a queued mailbox-interrupt mechanism.
 */

static struct omap_hwmod_class_sysconfig omap2xxx_mailbox_sysc = {
	.rev_offs	= 0x000,
	.sysc_offs	= 0x010,
	.syss_offs	= 0x014,
	.sysc_flags	= (SYSC_HAS_CLOCKACTIVITY | SYSC_HAS_SIDLEMODE |
			   SYSC_HAS_SOFTRESET | SYSC_HAS_AUTOIDLE),
	.idlemodes	= (SIDLE_FORCE | SIDLE_NO | SIDLE_SMART),
	.sysc_fields	= &omap_hwmod_sysc_type1,
};

struct omap_hwmod_class omap2xxx_mailbox_hwmod_class = {
	.name	= "mailbox",
	.sysc	= &omap2xxx_mailbox_sysc,
};

/*
 * 'mcspi' class
 * multichannel serial port interface (mcspi) / master/slave synchronous serial
 * bus
 */

static struct omap_hwmod_class_sysconfig omap2xxx_mcspi_sysc = {
	.rev_offs	= 0x0000,
	.sysc_offs	= 0x0010,
	.syss_offs	= 0x0014,
	.sysc_flags	= (SYSC_HAS_CLOCKACTIVITY | SYSC_HAS_SIDLEMODE |
				SYSC_HAS_ENAWAKEUP | SYSC_HAS_SOFTRESET |
				SYSC_HAS_AUTOIDLE | SYSS_HAS_RESET_STATUS),
	.idlemodes	= (SIDLE_FORCE | SIDLE_NO | SIDLE_SMART),
	.sysc_fields	= &omap_hwmod_sysc_type1,
};

struct omap_hwmod_class omap2xxx_mcspi_class = {
	.name	= "mcspi",
	.sysc	= &omap2xxx_mcspi_sysc,
	.rev	= OMAP2_MCSPI_REV,
};

/*
 * IP blocks
 */

/* L3 */
struct omap_hwmod omap2xxx_l3_main_hwmod = {
	.name		= "l3_main",
	.class		= &l3_hwmod_class,
	.flags		= HWMOD_NO_IDLEST,
};

/* L4 CORE */
struct omap_hwmod omap2xxx_l4_core_hwmod = {
	.name		= "l4_core",
	.class		= &l4_hwmod_class,
	.flags		= HWMOD_NO_IDLEST,
};

/* L4 WKUP */
struct omap_hwmod omap2xxx_l4_wkup_hwmod = {
	.name		= "l4_wkup",
	.class		= &l4_hwmod_class,
	.flags		= HWMOD_NO_IDLEST,
};

/* MPU */
struct omap_hwmod omap2xxx_mpu_hwmod = {
	.name		= "mpu",
	.class		= &mpu_hwmod_class,
	.main_clk	= "mpu_ck",
};

/* IVA2 */
struct omap_hwmod omap2xxx_iva_hwmod = {
	.name		= "iva",
	.class		= &iva_hwmod_class,
};

/* always-on timers dev attribute */
static struct omap_timer_capability_dev_attr capability_alwon_dev_attr = {
	.timer_capability       = OMAP_TIMER_ALWON,
};

/* pwm timers dev attribute */
static struct omap_timer_capability_dev_attr capability_pwm_dev_attr = {
	.timer_capability       = OMAP_TIMER_HAS_PWM,
};

/* timer1 */

struct omap_hwmod omap2xxx_timer1_hwmod = {
	.name		= "timer1",
	.mpu_irqs	= omap2_timer1_mpu_irqs,
	.main_clk	= "gpt1_fck",
	.prcm		= {
		.omap2 = {
			.prcm_reg_id = 1,
			.module_bit = OMAP24XX_EN_GPT1_SHIFT,
			.module_offs = WKUP_MOD,
			.idlest_reg_id = 1,
			.idlest_idle_bit = OMAP24XX_ST_GPT1_SHIFT,
		},
	},
	.dev_attr	= &capability_alwon_dev_attr,
	.class		= &omap2xxx_timer_hwmod_class,
};

/* timer2 */

struct omap_hwmod omap2xxx_timer2_hwmod = {
	.name		= "timer2",
	.mpu_irqs	= omap2_timer2_mpu_irqs,
	.main_clk	= "gpt2_fck",
	.prcm		= {
		.omap2 = {
			.prcm_reg_id = 1,
			.module_bit = OMAP24XX_EN_GPT2_SHIFT,
			.module_offs = CORE_MOD,
			.idlest_reg_id = 1,
			.idlest_idle_bit = OMAP24XX_ST_GPT2_SHIFT,
		},
	},
	.dev_attr	= &capability_alwon_dev_attr,
	.class		= &omap2xxx_timer_hwmod_class,
};

/* timer3 */

struct omap_hwmod omap2xxx_timer3_hwmod = {
	.name		= "timer3",
	.mpu_irqs	= omap2_timer3_mpu_irqs,
	.main_clk	= "gpt3_fck",
	.prcm		= {
		.omap2 = {
			.prcm_reg_id = 1,
			.module_bit = OMAP24XX_EN_GPT3_SHIFT,
			.module_offs = CORE_MOD,
			.idlest_reg_id = 1,
			.idlest_idle_bit = OMAP24XX_ST_GPT3_SHIFT,
		},
	},
	.dev_attr	= &capability_alwon_dev_attr,
	.class		= &omap2xxx_timer_hwmod_class,
};

/* timer4 */

struct omap_hwmod omap2xxx_timer4_hwmod = {
	.name		= "timer4",
	.mpu_irqs	= omap2_timer4_mpu_irqs,
	.main_clk	= "gpt4_fck",
	.prcm		= {
		.omap2 = {
			.prcm_reg_id = 1,
			.module_bit = OMAP24XX_EN_GPT4_SHIFT,
			.module_offs = CORE_MOD,
			.idlest_reg_id = 1,
			.idlest_idle_bit = OMAP24XX_ST_GPT4_SHIFT,
		},
	},
	.dev_attr	= &capability_alwon_dev_attr,
	.class		= &omap2xxx_timer_hwmod_class,
};

/* timer5 */

struct omap_hwmod omap2xxx_timer5_hwmod = {
	.name		= "timer5",
	.mpu_irqs	= omap2_timer5_mpu_irqs,
	.main_clk	= "gpt5_fck",
	.prcm		= {
		.omap2 = {
			.prcm_reg_id = 1,
			.module_bit = OMAP24XX_EN_GPT5_SHIFT,
			.module_offs = CORE_MOD,
			.idlest_reg_id = 1,
			.idlest_idle_bit = OMAP24XX_ST_GPT5_SHIFT,
		},
	},
	.dev_attr	= &capability_alwon_dev_attr,
	.class		= &omap2xxx_timer_hwmod_class,
};

/* timer6 */

struct omap_hwmod omap2xxx_timer6_hwmod = {
	.name		= "timer6",
	.mpu_irqs	= omap2_timer6_mpu_irqs,
	.main_clk	= "gpt6_fck",
	.prcm		= {
		.omap2 = {
			.prcm_reg_id = 1,
			.module_bit = OMAP24XX_EN_GPT6_SHIFT,
			.module_offs = CORE_MOD,
			.idlest_reg_id = 1,
			.idlest_idle_bit = OMAP24XX_ST_GPT6_SHIFT,
		},
	},
	.dev_attr	= &capability_alwon_dev_attr,
	.class		= &omap2xxx_timer_hwmod_class,
};

/* timer7 */

struct omap_hwmod omap2xxx_timer7_hwmod = {
	.name		= "timer7",
	.mpu_irqs	= omap2_timer7_mpu_irqs,
	.main_clk	= "gpt7_fck",
	.prcm		= {
		.omap2 = {
			.prcm_reg_id = 1,
			.module_bit = OMAP24XX_EN_GPT7_SHIFT,
			.module_offs = CORE_MOD,
			.idlest_reg_id = 1,
			.idlest_idle_bit = OMAP24XX_ST_GPT7_SHIFT,
		},
	},
	.dev_attr	= &capability_alwon_dev_attr,
	.class		= &omap2xxx_timer_hwmod_class,
};

/* timer8 */

struct omap_hwmod omap2xxx_timer8_hwmod = {
	.name		= "timer8",
	.mpu_irqs	= omap2_timer8_mpu_irqs,
	.main_clk	= "gpt8_fck",
	.prcm		= {
		.omap2 = {
			.prcm_reg_id = 1,
			.module_bit = OMAP24XX_EN_GPT8_SHIFT,
			.module_offs = CORE_MOD,
			.idlest_reg_id = 1,
			.idlest_idle_bit = OMAP24XX_ST_GPT8_SHIFT,
		},
	},
	.dev_attr	= &capability_alwon_dev_attr,
	.class		= &omap2xxx_timer_hwmod_class,
};

/* timer9 */

struct omap_hwmod omap2xxx_timer9_hwmod = {
	.name		= "timer9",
	.mpu_irqs	= omap2_timer9_mpu_irqs,
	.main_clk	= "gpt9_fck",
	.prcm		= {
		.omap2 = {
			.prcm_reg_id = 1,
			.module_bit = OMAP24XX_EN_GPT9_SHIFT,
			.module_offs = CORE_MOD,
			.idlest_reg_id = 1,
			.idlest_idle_bit = OMAP24XX_ST_GPT9_SHIFT,
		},
	},
	.dev_attr	= &capability_pwm_dev_attr,
	.class		= &omap2xxx_timer_hwmod_class,
};

/* timer10 */

struct omap_hwmod omap2xxx_timer10_hwmod = {
	.name		= "timer10",
	.mpu_irqs	= omap2_timer10_mpu_irqs,
	.main_clk	= "gpt10_fck",
	.prcm		= {
		.omap2 = {
			.prcm_reg_id = 1,
			.module_bit = OMAP24XX_EN_GPT10_SHIFT,
			.module_offs = CORE_MOD,
			.idlest_reg_id = 1,
			.idlest_idle_bit = OMAP24XX_ST_GPT10_SHIFT,
		},
	},
	.dev_attr	= &capability_pwm_dev_attr,
	.class		= &omap2xxx_timer_hwmod_class,
};

/* timer11 */

struct omap_hwmod omap2xxx_timer11_hwmod = {
	.name		= "timer11",
	.mpu_irqs	= omap2_timer11_mpu_irqs,
	.main_clk	= "gpt11_fck",
	.prcm		= {
		.omap2 = {
			.prcm_reg_id = 1,
			.module_bit = OMAP24XX_EN_GPT11_SHIFT,
			.module_offs = CORE_MOD,
			.idlest_reg_id = 1,
			.idlest_idle_bit = OMAP24XX_ST_GPT11_SHIFT,
		},
	},
	.dev_attr	= &capability_pwm_dev_attr,
	.class		= &omap2xxx_timer_hwmod_class,
};

/* timer12 */

struct omap_hwmod omap2xxx_timer12_hwmod = {
	.name		= "timer12",
	.mpu_irqs	= omap2xxx_timer12_mpu_irqs,
	.main_clk	= "gpt12_fck",
	.prcm		= {
		.omap2 = {
			.prcm_reg_id = 1,
			.module_bit = OMAP24XX_EN_GPT12_SHIFT,
			.module_offs = CORE_MOD,
			.idlest_reg_id = 1,
			.idlest_idle_bit = OMAP24XX_ST_GPT12_SHIFT,
		},
	},
	.dev_attr	= &capability_pwm_dev_attr,
	.class		= &omap2xxx_timer_hwmod_class,
};

/* wd_timer2 */
struct omap_hwmod omap2xxx_wd_timer2_hwmod = {
	.name		= "wd_timer2",
	.class		= &omap2xxx_wd_timer_hwmod_class,
	.main_clk	= "mpu_wdt_fck",
	.prcm		= {
		.omap2 = {
			.prcm_reg_id = 1,
			.module_bit = OMAP24XX_EN_MPU_WDT_SHIFT,
			.module_offs = WKUP_MOD,
			.idlest_reg_id = 1,
			.idlest_idle_bit = OMAP24XX_ST_MPU_WDT_SHIFT,
		},
	},
};

/* UART1 */

struct omap_hwmod omap2xxx_uart1_hwmod = {
	.name		= "uart1",
	.mpu_irqs	= omap2_uart1_mpu_irqs,
	.sdma_reqs	= omap2_uart1_sdma_reqs,
	.main_clk	= "uart1_fck",
	.prcm		= {
		.omap2 = {
			.module_offs = CORE_MOD,
			.prcm_reg_id = 1,
			.module_bit = OMAP24XX_EN_UART1_SHIFT,
			.idlest_reg_id = 1,
			.idlest_idle_bit = OMAP24XX_EN_UART1_SHIFT,
		},
	},
	.class		= &omap2_uart_class,
};

/* UART2 */

struct omap_hwmod omap2xxx_uart2_hwmod = {
	.name		= "uart2",
	.mpu_irqs	= omap2_uart2_mpu_irqs,
	.sdma_reqs	= omap2_uart2_sdma_reqs,
	.main_clk	= "uart2_fck",
	.prcm		= {
		.omap2 = {
			.module_offs = CORE_MOD,
			.prcm_reg_id = 1,
			.module_bit = OMAP24XX_EN_UART2_SHIFT,
			.idlest_reg_id = 1,
			.idlest_idle_bit = OMAP24XX_EN_UART2_SHIFT,
		},
	},
	.class		= &omap2_uart_class,
};

/* UART3 */

struct omap_hwmod omap2xxx_uart3_hwmod = {
	.name		= "uart3",
	.mpu_irqs	= omap2_uart3_mpu_irqs,
	.sdma_reqs	= omap2_uart3_sdma_reqs,
	.main_clk	= "uart3_fck",
	.prcm		= {
		.omap2 = {
			.module_offs = CORE_MOD,
			.prcm_reg_id = 2,
			.module_bit = OMAP24XX_EN_UART3_SHIFT,
			.idlest_reg_id = 2,
			.idlest_idle_bit = OMAP24XX_EN_UART3_SHIFT,
		},
	},
	.class		= &omap2_uart_class,
};

/* dss */

static struct omap_hwmod_opt_clk dss_opt_clks[] = {
	/*
	 * The DSS HW needs all DSS clocks enabled during reset. The dss_core
	 * driver does not use these clocks.
	 */
	{ .role = "tv_clk", .clk = "dss_54m_fck" },
	{ .role = "sys_clk", .clk = "dss2_fck" },
};

struct omap_hwmod omap2xxx_dss_core_hwmod = {
	.name		= "dss_core",
	.class		= &omap2_dss_hwmod_class,
	.main_clk	= "dss1_fck", /* instead of dss_fck */
	.sdma_reqs	= omap2xxx_dss_sdma_chs,
	.prcm		= {
		.omap2 = {
			.prcm_reg_id = 1,
			.module_bit = OMAP24XX_EN_DSS1_SHIFT,
			.module_offs = CORE_MOD,
			.idlest_reg_id = 1,
			.idlest_stdby_bit = OMAP24XX_ST_DSS_SHIFT,
		},
	},
	.opt_clks	= dss_opt_clks,
	.opt_clks_cnt = ARRAY_SIZE(dss_opt_clks),
	.flags		= HWMOD_NO_IDLEST | HWMOD_CONTROL_OPT_CLKS_IN_RESET,
};

struct omap_hwmod omap2xxx_dss_dispc_hwmod = {
	.name		= "dss_dispc",
	.class		= &omap2_dispc_hwmod_class,
	.mpu_irqs	= omap2_dispc_irqs,
	.main_clk	= "dss1_fck",
	.prcm		= {
		.omap2 = {
			.prcm_reg_id = 1,
			.module_bit = OMAP24XX_EN_DSS1_SHIFT,
			.module_offs = CORE_MOD,
			.idlest_reg_id = 1,
			.idlest_stdby_bit = OMAP24XX_ST_DSS_SHIFT,
		},
	},
	.flags		= HWMOD_NO_IDLEST,
	.dev_attr	= &omap2_3_dss_dispc_dev_attr
};

static struct omap_hwmod_opt_clk dss_rfbi_opt_clks[] = {
	{ .role = "ick", .clk = "dss_ick" },
};

struct omap_hwmod omap2xxx_dss_rfbi_hwmod = {
	.name		= "dss_rfbi",
	.class		= &omap2_rfbi_hwmod_class,
	.main_clk	= "dss1_fck",
	.prcm		= {
		.omap2 = {
			.prcm_reg_id = 1,
			.module_bit = OMAP24XX_EN_DSS1_SHIFT,
			.module_offs = CORE_MOD,
		},
	},
	.opt_clks	= dss_rfbi_opt_clks,
	.opt_clks_cnt	= ARRAY_SIZE(dss_rfbi_opt_clks),
	.flags		= HWMOD_NO_IDLEST,
};

struct omap_hwmod omap2xxx_dss_venc_hwmod = {
	.name		= "dss_venc",
	.class		= &omap2_venc_hwmod_class,
	.main_clk	= "dss_54m_fck",
	.prcm		= {
		.omap2 = {
			.prcm_reg_id = 1,
			.module_bit = OMAP24XX_EN_DSS1_SHIFT,
			.module_offs = CORE_MOD,
		},
	},
	.flags		= HWMOD_NO_IDLEST,
};

/* gpio dev_attr */
struct omap_gpio_dev_attr omap2xxx_gpio_dev_attr = {
	.bank_width = 32,
	.dbck_flag = false,
};

/* gpio1 */
struct omap_hwmod omap2xxx_gpio1_hwmod = {
	.name		= "gpio1",
	.flags		= HWMOD_CONTROL_OPT_CLKS_IN_RESET,
	.mpu_irqs	= omap2_gpio1_irqs,
	.main_clk	= "gpios_fck",
	.prcm		= {
		.omap2 = {
			.prcm_reg_id = 1,
			.module_bit = OMAP24XX_EN_GPIOS_SHIFT,
			.module_offs = WKUP_MOD,
			.idlest_reg_id = 1,
			.idlest_idle_bit = OMAP24XX_ST_GPIOS_SHIFT,
		},
	},
	.class		= &omap2xxx_gpio_hwmod_class,
	.dev_attr	= &omap2xxx_gpio_dev_attr,
};

/* gpio2 */
struct omap_hwmod omap2xxx_gpio2_hwmod = {
	.name		= "gpio2",
	.flags		= HWMOD_CONTROL_OPT_CLKS_IN_RESET,
	.mpu_irqs	= omap2_gpio2_irqs,
	.main_clk	= "gpios_fck",
	.prcm		= {
		.omap2 = {
			.prcm_reg_id = 1,
			.module_bit = OMAP24XX_EN_GPIOS_SHIFT,
			.module_offs = WKUP_MOD,
			.idlest_reg_id = 1,
			.idlest_idle_bit = OMAP24XX_ST_GPIOS_SHIFT,
		},
	},
	.class		= &omap2xxx_gpio_hwmod_class,
	.dev_attr	= &omap2xxx_gpio_dev_attr,
};

/* gpio3 */
struct omap_hwmod omap2xxx_gpio3_hwmod = {
	.name		= "gpio3",
	.flags		= HWMOD_CONTROL_OPT_CLKS_IN_RESET,
	.mpu_irqs	= omap2_gpio3_irqs,
	.main_clk	= "gpios_fck",
	.prcm		= {
		.omap2 = {
			.prcm_reg_id = 1,
			.module_bit = OMAP24XX_EN_GPIOS_SHIFT,
			.module_offs = WKUP_MOD,
			.idlest_reg_id = 1,
			.idlest_idle_bit = OMAP24XX_ST_GPIOS_SHIFT,
		},
	},
	.class		= &omap2xxx_gpio_hwmod_class,
	.dev_attr	= &omap2xxx_gpio_dev_attr,
};

/* gpio4 */
struct omap_hwmod omap2xxx_gpio4_hwmod = {
	.name		= "gpio4",
	.flags		= HWMOD_CONTROL_OPT_CLKS_IN_RESET,
	.mpu_irqs	= omap2_gpio4_irqs,
	.main_clk	= "gpios_fck",
	.prcm		= {
		.omap2 = {
			.prcm_reg_id = 1,
			.module_bit = OMAP24XX_EN_GPIOS_SHIFT,
			.module_offs = WKUP_MOD,
			.idlest_reg_id = 1,
			.idlest_idle_bit = OMAP24XX_ST_GPIOS_SHIFT,
		},
	},
	.class		= &omap2xxx_gpio_hwmod_class,
	.dev_attr	= &omap2xxx_gpio_dev_attr,
};

/* mcspi1 */
static struct omap2_mcspi_dev_attr omap_mcspi1_dev_attr = {
	.num_chipselect = 4,
};

struct omap_hwmod omap2xxx_mcspi1_hwmod = {
	.name		= "mcspi1",
	.mpu_irqs	= omap2_mcspi1_mpu_irqs,
	.sdma_reqs	= omap2_mcspi1_sdma_reqs,
	.main_clk	= "mcspi1_fck",
	.prcm		= {
		.omap2 = {
			.module_offs = CORE_MOD,
			.prcm_reg_id = 1,
			.module_bit = OMAP24XX_EN_MCSPI1_SHIFT,
			.idlest_reg_id = 1,
			.idlest_idle_bit = OMAP24XX_ST_MCSPI1_SHIFT,
		},
	},
	.class		= &omap2xxx_mcspi_class,
	.dev_attr	= &omap_mcspi1_dev_attr,
};

/* mcspi2 */
static struct omap2_mcspi_dev_attr omap_mcspi2_dev_attr = {
	.num_chipselect = 2,
};

struct omap_hwmod omap2xxx_mcspi2_hwmod = {
	.name		= "mcspi2",
	.mpu_irqs	= omap2_mcspi2_mpu_irqs,
	.sdma_reqs	= omap2_mcspi2_sdma_reqs,
	.main_clk	= "mcspi2_fck",
	.prcm		= {
		.omap2 = {
			.module_offs = CORE_MOD,
			.prcm_reg_id = 1,
			.module_bit = OMAP24XX_EN_MCSPI2_SHIFT,
			.idlest_reg_id = 1,
			.idlest_idle_bit = OMAP24XX_ST_MCSPI2_SHIFT,
		},
	},
	.class		= &omap2xxx_mcspi_class,
	.dev_attr	= &omap_mcspi2_dev_attr,
<<<<<<< HEAD
=======
};


static struct omap_hwmod_class omap2xxx_counter_hwmod_class = {
	.name	= "counter",
};

struct omap_hwmod omap2xxx_counter_32k_hwmod = {
	.name		= "counter_32k",
	.main_clk	= "func_32k_ck",
	.prcm		= {
		.omap2	= {
			.module_offs = WKUP_MOD,
			.prcm_reg_id = 1,
			.module_bit = OMAP24XX_ST_32KSYNC_SHIFT,
			.idlest_reg_id = 1,
			.idlest_idle_bit = OMAP24XX_ST_32KSYNC_SHIFT,
		},
	},
	.class		= &omap2xxx_counter_hwmod_class,
>>>>>>> 6c432f72
};<|MERGE_RESOLUTION|>--- conflicted
+++ resolved
@@ -732,8 +732,6 @@
 	},
 	.class		= &omap2xxx_mcspi_class,
 	.dev_attr	= &omap_mcspi2_dev_attr,
-<<<<<<< HEAD
-=======
 };
 
 
@@ -754,5 +752,4 @@
 		},
 	},
 	.class		= &omap2xxx_counter_hwmod_class,
->>>>>>> 6c432f72
 };