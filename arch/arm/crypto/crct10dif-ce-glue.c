// SPDX-License-Identifier: GPL-2.0-only
/*
 * Accelerated CRC-T10DIF using ARM NEON and Crypto Extensions instructions
 *
 * Copyright (C) 2016 Linaro Ltd <ard.biesheuvel@linaro.org>
 */

#include <linux/crc-t10dif.h>
#include <linux/init.h>
#include <linux/kernel.h>
#include <linux/module.h>
#include <linux/string.h>

#include <crypto/internal/hash.h>
#include <crypto/internal/simd.h>

#include <asm/neon.h>
#include <asm/simd.h>

#define CRC_T10DIF_PMULL_CHUNK_SIZE	16U

asmlinkage u16 crc_t10dif_pmull(u16 init_crc, const u8 *buf, size_t len);

static int crct10dif_init(struct shash_desc *desc)
{
	u16 *crc = shash_desc_ctx(desc);

	*crc = 0;
	return 0;
}

static int crct10dif_update(struct shash_desc *desc, const u8 *data,
			    unsigned int length)
{
	u16 *crc = shash_desc_ctx(desc);

<<<<<<< HEAD
	if (length >= CRC_T10DIF_PMULL_CHUNK_SIZE && may_use_simd()) {
=======
	if (length >= CRC_T10DIF_PMULL_CHUNK_SIZE && crypto_simd_usable()) {
>>>>>>> 0ecfebd2
		kernel_neon_begin();
		*crc = crc_t10dif_pmull(*crc, data, length);
		kernel_neon_end();
	} else {
		*crc = crc_t10dif_generic(*crc, data, length);
	}

	return 0;
}

static int crct10dif_final(struct shash_desc *desc, u8 *out)
{
	u16 *crc = shash_desc_ctx(desc);

	*(u16 *)out = *crc;
	return 0;
}

static struct shash_alg crc_t10dif_alg = {
	.digestsize		= CRC_T10DIF_DIGEST_SIZE,
	.init			= crct10dif_init,
	.update			= crct10dif_update,
	.final			= crct10dif_final,
	.descsize		= CRC_T10DIF_DIGEST_SIZE,

	.base.cra_name		= "crct10dif",
	.base.cra_driver_name	= "crct10dif-arm-ce",
	.base.cra_priority	= 200,
	.base.cra_blocksize	= CRC_T10DIF_BLOCK_SIZE,
	.base.cra_module	= THIS_MODULE,
};

static int __init crc_t10dif_mod_init(void)
{
	if (!(elf_hwcap2 & HWCAP2_PMULL))
		return -ENODEV;

	return crypto_register_shash(&crc_t10dif_alg);
}

static void __exit crc_t10dif_mod_exit(void)
{
	crypto_unregister_shash(&crc_t10dif_alg);
}

module_init(crc_t10dif_mod_init);
module_exit(crc_t10dif_mod_exit);

MODULE_AUTHOR("Ard Biesheuvel <ard.biesheuvel@linaro.org>");
MODULE_LICENSE("GPL v2");
MODULE_ALIAS_CRYPTO("crct10dif");<|MERGE_RESOLUTION|>--- conflicted
+++ resolved
@@ -34,11 +34,7 @@
 {
 	u16 *crc = shash_desc_ctx(desc);
 
-<<<<<<< HEAD
-	if (length >= CRC_T10DIF_PMULL_CHUNK_SIZE && may_use_simd()) {
-=======
 	if (length >= CRC_T10DIF_PMULL_CHUNK_SIZE && crypto_simd_usable()) {
->>>>>>> 0ecfebd2
 		kernel_neon_begin();
 		*crc = crc_t10dif_pmull(*crc, data, length);
 		kernel_neon_end();
