# SPDX-License-Identifier: GPL-2.0-only
config 64BIT
	bool "64-bit kernel" if "$(ARCH)" = "sparc"
	default "$(ARCH)" = "sparc64"
	help
	  SPARC is a family of RISC microprocessors designed and marketed by
	  Sun Microsystems, incorporated.  They are very widely found in Sun
	  workstations and clones.

	  Say yes to build a 64-bit kernel - formerly known as sparc64
	  Say no to build a 32-bit kernel - formerly known as sparc

config SPARC
	bool
	default y
	select ARCH_MIGHT_HAVE_PC_PARPORT if SPARC64 && PCI
	select ARCH_MIGHT_HAVE_PC_SERIO
	select OF
	select OF_PROMTREE
	select HAVE_IDE
	select HAVE_OPROFILE
	select HAVE_ARCH_KGDB if !SMP || SPARC64
	select HAVE_ARCH_TRACEHOOK
	select HAVE_EXIT_THREAD
	select HAVE_PCI
	select SYSCTL_EXCEPTION_TRACE
	select RTC_CLASS
	select RTC_DRV_M48T59
	select RTC_SYSTOHC
	select HAVE_ARCH_JUMP_LABEL if SPARC64
	select GENERIC_IRQ_SHOW
	select ARCH_WANT_IPC_PARSE_VERSION
	select GENERIC_PCI_IOMAP
	select HAVE_NMI_WATCHDOG if SPARC64
	select HAVE_CBPF_JIT if SPARC32
	select HAVE_EBPF_JIT if SPARC64
	select HAVE_DEBUG_BUGVERBOSE
	select GENERIC_SMP_IDLE_THREAD
	select GENERIC_CLOCKEVENTS
	select GENERIC_STRNCPY_FROM_USER
	select GENERIC_STRNLEN_USER
	select MODULES_USE_ELF_RELA
	select PCI_SYSCALL if PCI
	select ODD_RT_SIGACTION
	select OLD_SIGSUSPEND
	select CPU_NO_EFFICIENT_FFS
	select LOCKDEP_SMALL if LOCKDEP
	select NEED_DMA_MAP_STATE
	select NEED_SG_DMA_LENGTH

config SPARC32
	def_bool !64BIT
	select ARCH_32BIT_OFF_T
	select ARCH_HAS_SYNC_DMA_FOR_CPU
	select GENERIC_ATOMIC64
	select CLZ_TAB
	select HAVE_UID16
	select OLD_SIGACTION

config SPARC64
	def_bool 64BIT
	select HAVE_FUNCTION_TRACER
	select HAVE_FUNCTION_GRAPH_TRACER
	select HAVE_KRETPROBES
	select HAVE_KPROBES
	select HAVE_RCU_TABLE_FREE if SMP
	select HAVE_RCU_TABLE_NO_INVALIDATE if HAVE_RCU_TABLE_FREE
	select HAVE_MEMBLOCK_NODE_MAP
	select HAVE_ARCH_TRANSPARENT_HUGEPAGE
	select HAVE_DYNAMIC_FTRACE
	select HAVE_FTRACE_MCOUNT_RECORD
	select HAVE_SYSCALL_TRACEPOINTS
	select HAVE_CONTEXT_TRACKING
	select HAVE_DEBUG_KMEMLEAK
	select IOMMU_HELPER
	select SPARSE_IRQ
	select RTC_DRV_CMOS
	select RTC_DRV_BQ4802
	select RTC_DRV_SUN4V
	select RTC_DRV_STARFIRE
	select HAVE_PERF_EVENTS
	select PERF_USE_VMALLOC
	select IRQ_PREFLOW_FASTEOI
	select ARCH_HAVE_NMI_SAFE_CMPXCHG
	select HAVE_C_RECORDMCOUNT
	select HAVE_ARCH_AUDITSYSCALL
	select ARCH_SUPPORTS_ATOMIC_RMW
	select HAVE_NMI
	select HAVE_REGS_AND_STACK_ACCESS_API
	select ARCH_USE_QUEUED_RWLOCKS
	select ARCH_USE_QUEUED_SPINLOCKS
	select GENERIC_TIME_VSYSCALL
	select ARCH_CLOCKSOURCE_DATA
	select ARCH_HAS_PTE_SPECIAL
	select PCI_DOMAINS if PCI
<<<<<<< HEAD
=======
	select ARCH_HAS_GIGANTIC_PAGE
>>>>>>> 0ecfebd2

config ARCH_DEFCONFIG
	string
	default "arch/sparc/configs/sparc32_defconfig" if SPARC32
	default "arch/sparc/configs/sparc64_defconfig" if SPARC64

config ARCH_PROC_KCORE_TEXT
	def_bool y

config CPU_BIG_ENDIAN
	def_bool y

config ARCH_ATU
	bool
	default y if SPARC64

config STACKTRACE_SUPPORT
	bool
	default y if SPARC64

config LOCKDEP_SUPPORT
	bool
	default y if SPARC64

config ARCH_HIBERNATION_POSSIBLE
	def_bool y if SPARC64

config AUDIT_ARCH
	bool
	default y

config HAVE_SETUP_PER_CPU_AREA
	def_bool y if SPARC64

config NEED_PER_CPU_EMBED_FIRST_CHUNK
	def_bool y if SPARC64

config NEED_PER_CPU_PAGE_FIRST_CHUNK
	def_bool y if SPARC64

config MMU
	bool
	default y

config HIGHMEM
	bool
	default y if SPARC32

config ZONE_DMA
	bool
	default y if SPARC32

config GENERIC_ISA_DMA
	bool
	default y if SPARC32

config ARCH_SUPPORTS_DEBUG_PAGEALLOC
	def_bool y if SPARC64

config PGTABLE_LEVELS
	default 4 if 64BIT
	default 3

config ARCH_SUPPORTS_UPROBES
	def_bool y if SPARC64

menu "Processor type and features"

config SMP
	bool "Symmetric multi-processing support"
	---help---
	  This enables support for systems with more than one CPU. If you have
	  a system with only one CPU, say N. If you have a system with more
	  than one CPU, say Y.

	  If you say N here, the kernel will run on uni- and multiprocessor
	  machines, but will use only one CPU of a multiprocessor machine. If
	  you say Y here, the kernel will run on many, but not all,
	  uniprocessor machines. On a uniprocessor machine, the kernel
	  will run faster if you say N here.

	  People using multiprocessor machines who say Y here should also say
	  Y to "Enhanced Real Time Clock Support", below. The "Advanced Power
	  Management" code will be disabled if you say Y here.

	  See also <file:Documentation/lockup-watchdogs.txt> and the SMP-HOWTO
	  available at <http://www.tldp.org/docs.html#howto>.

	  If you don't know what to do here, say N.

config NR_CPUS
	int "Maximum number of CPUs"
	depends on SMP
	range 2 32 if SPARC32
	range 2 4096 if SPARC64
	default 32 if SPARC32
	default 4096 if SPARC64

source "kernel/Kconfig.hz"
<<<<<<< HEAD

config RWSEM_GENERIC_SPINLOCK
	bool
	default y if SPARC32

config RWSEM_XCHGADD_ALGORITHM
	bool
	default y if SPARC64
=======
>>>>>>> 0ecfebd2

config GENERIC_HWEIGHT
	bool
	default y

config GENERIC_CALIBRATE_DELAY
	bool
	default y

config ARCH_MAY_HAVE_PC_FDC
	bool
	default y

config EMULATED_CMPXCHG
	bool
	default y if SPARC32
	help
	  Sparc32 does not have a CAS instruction like sparc64. cmpxchg()
	  is emulated, and therefore it is not completely atomic.

# Makefile helpers
config SPARC32_SMP
	bool
	default y
	depends on SPARC32 && SMP

config SPARC64_SMP
	bool
	default y
	depends on SPARC64 && SMP

config EARLYFB
	bool "Support for early boot text console"
	default y
	depends on SPARC64
	help
	  Say Y here to enable a faster early framebuffer boot console.

config SECCOMP
	bool "Enable seccomp to safely compute untrusted bytecode"
	depends on SPARC64 && PROC_FS
	default y
	help
	  This kernel feature is useful for number crunching applications
	  that may need to compute untrusted bytecode during their
	  execution. By using pipes or other transports made available to
	  the process as file descriptors supporting the read/write
	  syscalls, it's possible to isolate those applications in
	  their own address space using seccomp. Once seccomp is
	  enabled via /proc/<pid>/seccomp, it cannot be disabled
	  and the task is only allowed to execute a few safe syscalls
	  defined by each seccomp mode.

	  If unsure, say Y. Only embedded should say N here.

config HOTPLUG_CPU
	bool "Support for hot-pluggable CPUs"
	depends on SPARC64 && SMP
	help
	  Say Y here to experiment with turning CPUs off and on.  CPUs
	  can be controlled through /sys/devices/system/cpu/cpu#.
	  Say N if you want to disable CPU hotplug.

if SPARC64
source "drivers/cpufreq/Kconfig"
endif

config US3_MC
	tristate "UltraSPARC-III Memory Controller driver"
	depends on SPARC64
	default y
	help
	  This adds a driver for the UltraSPARC-III memory controller.
	  Loading this driver allows exact mnemonic strings to be
	  printed in the event of a memory error, so that the faulty DIMM
	  on the motherboard can be matched to the error.

	  If in doubt, say Y, as this information can be very useful.

# Global things across all Sun machines.
config GENERIC_LOCKBREAK
	bool
	default y
	depends on SPARC64 && SMP && PREEMPT

config NUMA
	bool "NUMA support"
	depends on SPARC64 && SMP

config NODES_SHIFT
	int "Maximum NUMA Nodes (as a power of 2)"
	range 4 5 if SPARC64
	default "5"
	depends on NEED_MULTIPLE_NODES
	help
	  Specify the maximum number of NUMA Nodes available on the target
	  system.  Increases memory reserved to accommodate various tables.

# Some NUMA nodes have memory ranges that span
# other nodes.  Even though a pfn is valid and
# between a node's start and end pfns, it may not
# reside on that node.  See memmap_init_zone()
# for details.
config NODES_SPAN_OTHER_NODES
	def_bool y
	depends on NEED_MULTIPLE_NODES

config ARCH_SELECT_MEMORY_MODEL
	def_bool y if SPARC64

config ARCH_SPARSEMEM_ENABLE
	def_bool y if SPARC64
	select SPARSEMEM_VMEMMAP_ENABLE

config ARCH_SPARSEMEM_DEFAULT
	def_bool y if SPARC64

config FORCE_MAX_ZONEORDER
	int "Maximum zone order"
	default "13"
	help
	  The kernel memory allocator divides physically contiguous memory
	  blocks into "zones", where each zone is a power of two number of
	  pages.  This option selects the largest power of two that the kernel
	  keeps in the memory allocator.  If you need to allocate very large
	  blocks of physically contiguous memory, then you may need to
	  increase this value.

	  This config option is actually maximum order plus one. For example,
	  a value of 13 means that the largest free memory block is 2^12 pages.

if SPARC64
source "kernel/power/Kconfig"
endif

config SCHED_SMT
	bool "SMT (Hyperthreading) scheduler support"
	depends on SPARC64 && SMP
	default y
	help
	  SMT scheduler support improves the CPU scheduler's decision making
	  when dealing with SPARC cpus at a cost of slightly increased overhead
	  in some places. If unsure say N here.

config SCHED_MC
	bool "Multi-core scheduler support"
	depends on SPARC64 && SMP
	default y
	help
	  Multi-core scheduler support improves the CPU scheduler's decision
	  making when dealing with multi-core CPU chips at a cost of slightly
	  increased overhead in some places. If unsure say N here.

config CMDLINE_BOOL
	bool "Default bootloader kernel arguments"
	depends on SPARC64

config CMDLINE
	string "Initial kernel command string"
	depends on CMDLINE_BOOL
	default "console=ttyS0,9600 root=/dev/sda1"
	help
	  Say Y here if you want to be able to pass default arguments to
	  the kernel. This will be overridden by the bootloader, if you
	  use one (such as SILO). This is most useful if you want to boot
	  a kernel from TFTP, and want default options to be available
	  with having them passed on the command line.

	  NOTE: This option WILL override the PROM bootargs setting!

config SUN_PM
	bool
	default y if SPARC32
	help
	  Enable power management and CPU standby features on supported
	  SPARC platforms.

config SPARC_LED
	tristate "Sun4m LED driver"
	depends on SPARC32
	help
	  This driver toggles the front-panel LED on sun4m systems
	  in a user-specifiable manner.  Its state can be probed
	  by reading /proc/led and its blinking mode can be changed
	  via writes to /proc/led

config SERIAL_CONSOLE
	bool
	depends on SPARC32
	default y
	---help---
	  If you say Y here, it will be possible to use a serial port as the
	  system console (the system console is the device which receives all
	  kernel messages and warnings and which allows logins in single user
	  mode). This could be useful if some terminal or printer is connected
	  to that serial port.

	  Even if you say Y here, the currently visible virtual console
	  (/dev/tty0) will still be used as the system console by default, but
	  you can alter that using a kernel command line option such as
	  "console=ttyS1". (Try "man bootparam" or see the documentation of
	  your boot loader (silo) about how to pass options to the kernel at
	  boot time.)

	  If you don't have a graphics card installed and you say Y here, the
	  kernel will automatically use the first serial line, /dev/ttyS0, as
	  system console.

	  If unsure, say N.

config SPARC_LEON
	bool "Sparc Leon processor family"
	depends on SPARC32
	select USB_EHCI_BIG_ENDIAN_MMIO
	select USB_EHCI_BIG_ENDIAN_DESC
	select USB_UHCI_BIG_ENDIAN_MMIO
	select USB_UHCI_BIG_ENDIAN_DESC
	---help---
	  If you say Y here if you are running on a SPARC-LEON processor.
	  The LEON processor is a synthesizable VHDL model of the
	  SPARC-v8 standard. LEON is  part of the GRLIB collection of
	  IP cores that are distributed under GPL. GRLIB can be downloaded
	  from www.gaisler.com. You can download a sparc-linux cross-compilation
	  toolchain at www.gaisler.com.

if SPARC_LEON
menu "U-Boot options"

config UBOOT_LOAD_ADDR
	hex "uImage Load Address"
	default 0x40004000
	---help---
	 U-Boot kernel load address, the address in physical address space
	 where u-boot will place the Linux kernel before booting it.
	 This address is normally the base address of main memory + 0x4000.

config UBOOT_FLASH_ADDR
	hex "uImage.o Load Address"
	default 0x00080000
	---help---
	 Optional setting only affecting the uImage.o ELF-image used to
	 download the uImage file to the target using a ELF-loader other than
	 U-Boot. It may for example be used to download an uImage to FLASH with
	 the GRMON utility before even starting u-boot.

config UBOOT_ENTRY_ADDR
	hex "uImage Entry Address"
	default 0xf0004000
	---help---
	 Do not change this unless you know what you're doing. This is
	 hardcoded by the SPARC32 and LEON port.

	 This is the virtual address u-boot jumps to when booting the Linux
	 Kernel.

endmenu
endif

endmenu

menu "Bus options (PCI etc.)"
config SBUS
	bool
	default y

config SBUSCHAR
	bool
	default y

config SUN_LDOMS
	bool "Sun Logical Domains support"
	depends on SPARC64
	help
	  Say Y here is you want to support virtual devices via
	  Logical Domains.

config PCIC_PCI
	bool
	depends on PCI && SPARC32 && !SPARC_LEON
	default y

config LEON_PCI
	bool
	depends on PCI && SPARC_LEON
	default y

config SPARC_GRPCI1
	bool "GRPCI Host Bridge Support"
	depends on LEON_PCI
	default y
	help
	  Say Y here to include the GRPCI Host Bridge Driver. The GRPCI
	  PCI host controller is typically found in GRLIB SPARC32/LEON
	  systems. The driver has one property (all_pci_errors) controlled
	  from the bootloader that makes the GRPCI to generate interrupts
	  on detected PCI Parity and System errors.

config SPARC_GRPCI2
	bool "GRPCI2 Host Bridge Support"
	depends on LEON_PCI
	default y
	help
	  Say Y here to include the GRPCI2 Host Bridge Driver.

config SUN_OPENPROMFS
	tristate "Openprom tree appears in /proc/openprom"
	help
	  If you say Y, the OpenPROM device tree will be available as a
	  virtual file system, which you can mount to /proc/openprom by "mount
	  -t openpromfs none /proc/openprom".

	  To compile the /proc/openprom support as a module, choose M here: the
	  module will be called openpromfs.

	  Only choose N if you know in advance that you will not need to modify
	  OpenPROM settings on the running system.

# Makefile helpers
config SPARC64_PCI
	bool
	default y
	depends on SPARC64 && PCI

config SPARC64_PCI_MSI
	bool
	default y
	depends on SPARC64_PCI && PCI_MSI

endmenu

config COMPAT
	bool
	depends on SPARC64
	default y
	select COMPAT_BINFMT_ELF
	select HAVE_UID16
	select ARCH_WANT_OLD_COMPAT_IPC
	select COMPAT_OLD_SIGACTION

config SYSVIPC_COMPAT
	bool
	depends on COMPAT && SYSVIPC
	default y

source "drivers/sbus/char/Kconfig"<|MERGE_RESOLUTION|>--- conflicted
+++ resolved
@@ -93,10 +93,7 @@
 	select ARCH_CLOCKSOURCE_DATA
 	select ARCH_HAS_PTE_SPECIAL
 	select PCI_DOMAINS if PCI
-<<<<<<< HEAD
-=======
 	select ARCH_HAS_GIGANTIC_PAGE
->>>>>>> 0ecfebd2
 
 config ARCH_DEFCONFIG
 	string
@@ -196,17 +193,6 @@
 	default 4096 if SPARC64
 
 source "kernel/Kconfig.hz"
-<<<<<<< HEAD
-
-config RWSEM_GENERIC_SPINLOCK
-	bool
-	default y if SPARC32
-
-config RWSEM_XCHGADD_ALGORITHM
-	bool
-	default y if SPARC64
-=======
->>>>>>> 0ecfebd2
 
 config GENERIC_HWEIGHT
 	bool
