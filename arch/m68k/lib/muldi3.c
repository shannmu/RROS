--- conflicted
+++ resolved
@@ -19,49 +19,6 @@
 the Free Software Foundation, 59 Temple Place - Suite 330,
 Boston, MA 02111-1307, USA.  */
 
-<<<<<<< HEAD
-#if defined(__mc68020__) || defined(__mc68030__) || \
-    defined(__mc68040__) || defined(__mc68060__) || defined(__mcpu32__)
-
-#define umul_ppmm(w1, w0, u, v) \
-  __asm__ ("mulu%.l %3,%1:%0"						\
-           : "=d" ((USItype)(w0)),					\
-             "=d" ((USItype)(w1))					\
-           : "%0" ((USItype)(u)),					\
-             "dmi" ((USItype)(v)))
-
-#else
-
-#define SI_TYPE_SIZE 32
-#define __BITS4 (SI_TYPE_SIZE / 4)
-#define __ll_B (1L << (SI_TYPE_SIZE / 2))
-#define __ll_lowpart(t) ((USItype) (t) % __ll_B)
-#define __ll_highpart(t) ((USItype) (t) / __ll_B)
-
-#define umul_ppmm(w1, w0, u, v)						\
-  do {									\
-    USItype __x0, __x1, __x2, __x3;					\
-    USItype __ul, __vl, __uh, __vh;					\
-									\
-    __ul = __ll_lowpart (u);						\
-    __uh = __ll_highpart (u);						\
-    __vl = __ll_lowpart (v);						\
-    __vh = __ll_highpart (v);						\
-									\
-    __x0 = (USItype) __ul * __vl;					\
-    __x1 = (USItype) __ul * __vh;					\
-    __x2 = (USItype) __uh * __vl;					\
-    __x3 = (USItype) __uh * __vh;					\
-									\
-    __x1 += __ll_highpart (__x0);/* this can't give carry */		\
-    __x1 += __x2;		/* but this indeed can */		\
-    if (__x1 < __x2)		/* did we get it? */			\
-      __x3 += __ll_B;		/* yes, add it in the proper pos. */	\
-									\
-    (w1) = __x3 + __ll_highpart (__x1);					\
-    (w0) = __ll_lowpart (__x1) * __ll_B + __ll_lowpart (__x0);		\
-  } while (0)
-=======
 #if defined(CONFIG_M68000) || defined(CONFIG_COLDFIRE)
 
 #define SI_TYPE_SIZE 32
@@ -102,7 +59,6 @@
              "=d" ((USItype)(w1))					\
            : "%0" ((USItype)(u)),					\
              "dmi" ((USItype)(v)))
->>>>>>> 56299378
 
 #endif
 
