// SPDX-License-Identifier: GPL-2.0+
/*
 * Cryptographic API.
 *
 * s390 implementation of the AES Cipher Algorithm.
 *
 * s390 Version:
 *   Copyright IBM Corp. 2005, 2017
 *   Author(s): Jan Glauber (jang@de.ibm.com)
 *		Sebastian Siewior (sebastian@breakpoint.cc> SW-Fallback
 *		Patrick Steuer <patrick.steuer@de.ibm.com>
 *		Harald Freudenberger <freude@de.ibm.com>
 *
 * Derived from "crypto/aes_generic.c"
 */

#define KMSG_COMPONENT "aes_s390"
#define pr_fmt(fmt) KMSG_COMPONENT ": " fmt

#include <crypto/aes.h>
#include <crypto/algapi.h>
#include <crypto/ghash.h>
#include <crypto/internal/aead.h>
#include <crypto/internal/skcipher.h>
#include <crypto/scatterwalk.h>
#include <linux/err.h>
#include <linux/module.h>
#include <linux/cpufeature.h>
#include <linux/init.h>
#include <linux/mutex.h>
#include <linux/fips.h>
#include <linux/string.h>
#include <crypto/xts.h>
#include <asm/cpacf.h>

static u8 *ctrblk;
static DEFINE_MUTEX(ctrblk_lock);

static cpacf_mask_t km_functions, kmc_functions, kmctr_functions,
		    kma_functions;

struct s390_aes_ctx {
	u8 key[AES_MAX_KEY_SIZE];
	int key_len;
	unsigned long fc;
	union {
		struct crypto_sync_skcipher *blk;
		struct crypto_cipher *cip;
	} fallback;
};

struct s390_xts_ctx {
	u8 key[32];
	u8 pcc_key[32];
	int key_len;
	unsigned long fc;
	struct crypto_sync_skcipher *fallback;
};

struct gcm_sg_walk {
	struct scatter_walk walk;
	unsigned int walk_bytes;
	u8 *walk_ptr;
	unsigned int walk_bytes_remain;
	u8 buf[AES_BLOCK_SIZE];
	unsigned int buf_bytes;
	u8 *ptr;
	unsigned int nbytes;
};

static int setkey_fallback_cip(struct crypto_tfm *tfm, const u8 *in_key,
		unsigned int key_len)
{
	struct s390_aes_ctx *sctx = crypto_tfm_ctx(tfm);
	int ret;

	sctx->fallback.cip->base.crt_flags &= ~CRYPTO_TFM_REQ_MASK;
	sctx->fallback.cip->base.crt_flags |= (tfm->crt_flags &
			CRYPTO_TFM_REQ_MASK);

	ret = crypto_cipher_setkey(sctx->fallback.cip, in_key, key_len);
	if (ret) {
		tfm->crt_flags &= ~CRYPTO_TFM_RES_MASK;
		tfm->crt_flags |= (sctx->fallback.cip->base.crt_flags &
				CRYPTO_TFM_RES_MASK);
	}
	return ret;
}

static int aes_set_key(struct crypto_tfm *tfm, const u8 *in_key,
		       unsigned int key_len)
{
	struct s390_aes_ctx *sctx = crypto_tfm_ctx(tfm);
	unsigned long fc;

	/* Pick the correct function code based on the key length */
	fc = (key_len == 16) ? CPACF_KM_AES_128 :
	     (key_len == 24) ? CPACF_KM_AES_192 :
	     (key_len == 32) ? CPACF_KM_AES_256 : 0;

	/* Check if the function code is available */
	sctx->fc = (fc && cpacf_test_func(&km_functions, fc)) ? fc : 0;
	if (!sctx->fc)
		return setkey_fallback_cip(tfm, in_key, key_len);

	sctx->key_len = key_len;
	memcpy(sctx->key, in_key, key_len);
	return 0;
}

static void crypto_aes_encrypt(struct crypto_tfm *tfm, u8 *out, const u8 *in)
{
	struct s390_aes_ctx *sctx = crypto_tfm_ctx(tfm);

	if (unlikely(!sctx->fc)) {
		crypto_cipher_encrypt_one(sctx->fallback.cip, out, in);
		return;
	}
	cpacf_km(sctx->fc, &sctx->key, out, in, AES_BLOCK_SIZE);
}

static void crypto_aes_decrypt(struct crypto_tfm *tfm, u8 *out, const u8 *in)
{
	struct s390_aes_ctx *sctx = crypto_tfm_ctx(tfm);

	if (unlikely(!sctx->fc)) {
		crypto_cipher_decrypt_one(sctx->fallback.cip, out, in);
		return;
	}
	cpacf_km(sctx->fc | CPACF_DECRYPT,
		 &sctx->key, out, in, AES_BLOCK_SIZE);
}

static int fallback_init_cip(struct crypto_tfm *tfm)
{
	const char *name = tfm->__crt_alg->cra_name;
	struct s390_aes_ctx *sctx = crypto_tfm_ctx(tfm);

	sctx->fallback.cip = crypto_alloc_cipher(name, 0,
						 CRYPTO_ALG_NEED_FALLBACK);

	if (IS_ERR(sctx->fallback.cip)) {
		pr_err("Allocating AES fallback algorithm %s failed\n",
		       name);
		return PTR_ERR(sctx->fallback.cip);
	}

	return 0;
}

static void fallback_exit_cip(struct crypto_tfm *tfm)
{
	struct s390_aes_ctx *sctx = crypto_tfm_ctx(tfm);

	crypto_free_cipher(sctx->fallback.cip);
	sctx->fallback.cip = NULL;
}

static struct crypto_alg aes_alg = {
	.cra_name		=	"aes",
	.cra_driver_name	=	"aes-s390",
	.cra_priority		=	300,
	.cra_flags		=	CRYPTO_ALG_TYPE_CIPHER |
					CRYPTO_ALG_NEED_FALLBACK,
	.cra_blocksize		=	AES_BLOCK_SIZE,
	.cra_ctxsize		=	sizeof(struct s390_aes_ctx),
	.cra_module		=	THIS_MODULE,
	.cra_init               =       fallback_init_cip,
	.cra_exit               =       fallback_exit_cip,
	.cra_u			=	{
		.cipher = {
			.cia_min_keysize	=	AES_MIN_KEY_SIZE,
			.cia_max_keysize	=	AES_MAX_KEY_SIZE,
			.cia_setkey		=	aes_set_key,
			.cia_encrypt		=	crypto_aes_encrypt,
			.cia_decrypt		=	crypto_aes_decrypt,
		}
	}
};

static int setkey_fallback_blk(struct crypto_tfm *tfm, const u8 *key,
		unsigned int len)
{
	struct s390_aes_ctx *sctx = crypto_tfm_ctx(tfm);
	unsigned int ret;

	crypto_sync_skcipher_clear_flags(sctx->fallback.blk,
					 CRYPTO_TFM_REQ_MASK);
	crypto_sync_skcipher_set_flags(sctx->fallback.blk, tfm->crt_flags &
						      CRYPTO_TFM_REQ_MASK);

	ret = crypto_sync_skcipher_setkey(sctx->fallback.blk, key, len);

	tfm->crt_flags &= ~CRYPTO_TFM_RES_MASK;
	tfm->crt_flags |= crypto_sync_skcipher_get_flags(sctx->fallback.blk) &
			  CRYPTO_TFM_RES_MASK;

	return ret;
}

static int fallback_blk_dec(struct blkcipher_desc *desc,
		struct scatterlist *dst, struct scatterlist *src,
		unsigned int nbytes)
{
	unsigned int ret;
	struct crypto_blkcipher *tfm = desc->tfm;
	struct s390_aes_ctx *sctx = crypto_blkcipher_ctx(tfm);
	SYNC_SKCIPHER_REQUEST_ON_STACK(req, sctx->fallback.blk);

	skcipher_request_set_sync_tfm(req, sctx->fallback.blk);
	skcipher_request_set_callback(req, desc->flags, NULL, NULL);
	skcipher_request_set_crypt(req, src, dst, nbytes, desc->info);

	ret = crypto_skcipher_decrypt(req);

	skcipher_request_zero(req);
	return ret;
}

static int fallback_blk_enc(struct blkcipher_desc *desc,
		struct scatterlist *dst, struct scatterlist *src,
		unsigned int nbytes)
{
	unsigned int ret;
	struct crypto_blkcipher *tfm = desc->tfm;
	struct s390_aes_ctx *sctx = crypto_blkcipher_ctx(tfm);
	SYNC_SKCIPHER_REQUEST_ON_STACK(req, sctx->fallback.blk);

	skcipher_request_set_sync_tfm(req, sctx->fallback.blk);
	skcipher_request_set_callback(req, desc->flags, NULL, NULL);
	skcipher_request_set_crypt(req, src, dst, nbytes, desc->info);

	ret = crypto_skcipher_encrypt(req);
	return ret;
}

static int ecb_aes_set_key(struct crypto_tfm *tfm, const u8 *in_key,
			   unsigned int key_len)
{
	struct s390_aes_ctx *sctx = crypto_tfm_ctx(tfm);
	unsigned long fc;

	/* Pick the correct function code based on the key length */
	fc = (key_len == 16) ? CPACF_KM_AES_128 :
	     (key_len == 24) ? CPACF_KM_AES_192 :
	     (key_len == 32) ? CPACF_KM_AES_256 : 0;

	/* Check if the function code is available */
	sctx->fc = (fc && cpacf_test_func(&km_functions, fc)) ? fc : 0;
	if (!sctx->fc)
		return setkey_fallback_blk(tfm, in_key, key_len);

	sctx->key_len = key_len;
	memcpy(sctx->key, in_key, key_len);
	return 0;
}

static int ecb_aes_crypt(struct blkcipher_desc *desc, unsigned long modifier,
			 struct blkcipher_walk *walk)
{
	struct s390_aes_ctx *sctx = crypto_blkcipher_ctx(desc->tfm);
	unsigned int nbytes, n;
	int ret;

	ret = blkcipher_walk_virt(desc, walk);
	while ((nbytes = walk->nbytes) >= AES_BLOCK_SIZE) {
		/* only use complete blocks */
		n = nbytes & ~(AES_BLOCK_SIZE - 1);
		cpacf_km(sctx->fc | modifier, sctx->key,
			 walk->dst.virt.addr, walk->src.virt.addr, n);
		ret = blkcipher_walk_done(desc, walk, nbytes - n);
	}

	return ret;
}

static int ecb_aes_encrypt(struct blkcipher_desc *desc,
			   struct scatterlist *dst, struct scatterlist *src,
			   unsigned int nbytes)
{
	struct s390_aes_ctx *sctx = crypto_blkcipher_ctx(desc->tfm);
	struct blkcipher_walk walk;

	if (unlikely(!sctx->fc))
		return fallback_blk_enc(desc, dst, src, nbytes);

	blkcipher_walk_init(&walk, dst, src, nbytes);
	return ecb_aes_crypt(desc, 0, &walk);
}

static int ecb_aes_decrypt(struct blkcipher_desc *desc,
			   struct scatterlist *dst, struct scatterlist *src,
			   unsigned int nbytes)
{
	struct s390_aes_ctx *sctx = crypto_blkcipher_ctx(desc->tfm);
	struct blkcipher_walk walk;

	if (unlikely(!sctx->fc))
		return fallback_blk_dec(desc, dst, src, nbytes);

	blkcipher_walk_init(&walk, dst, src, nbytes);
	return ecb_aes_crypt(desc, CPACF_DECRYPT, &walk);
}

static int fallback_init_blk(struct crypto_tfm *tfm)
{
	const char *name = tfm->__crt_alg->cra_name;
	struct s390_aes_ctx *sctx = crypto_tfm_ctx(tfm);

	sctx->fallback.blk = crypto_alloc_sync_skcipher(name, 0,
						   CRYPTO_ALG_NEED_FALLBACK);

	if (IS_ERR(sctx->fallback.blk)) {
		pr_err("Allocating AES fallback algorithm %s failed\n",
		       name);
		return PTR_ERR(sctx->fallback.blk);
	}

	return 0;
}

static void fallback_exit_blk(struct crypto_tfm *tfm)
{
	struct s390_aes_ctx *sctx = crypto_tfm_ctx(tfm);

	crypto_free_sync_skcipher(sctx->fallback.blk);
}

static struct crypto_alg ecb_aes_alg = {
	.cra_name		=	"ecb(aes)",
	.cra_driver_name	=	"ecb-aes-s390",
	.cra_priority		=	401,	/* combo: aes + ecb + 1 */
	.cra_flags		=	CRYPTO_ALG_TYPE_BLKCIPHER |
					CRYPTO_ALG_NEED_FALLBACK,
	.cra_blocksize		=	AES_BLOCK_SIZE,
	.cra_ctxsize		=	sizeof(struct s390_aes_ctx),
	.cra_type		=	&crypto_blkcipher_type,
	.cra_module		=	THIS_MODULE,
	.cra_init		=	fallback_init_blk,
	.cra_exit		=	fallback_exit_blk,
	.cra_u			=	{
		.blkcipher = {
			.min_keysize		=	AES_MIN_KEY_SIZE,
			.max_keysize		=	AES_MAX_KEY_SIZE,
			.setkey			=	ecb_aes_set_key,
			.encrypt		=	ecb_aes_encrypt,
			.decrypt		=	ecb_aes_decrypt,
		}
	}
};

static int cbc_aes_set_key(struct crypto_tfm *tfm, const u8 *in_key,
			   unsigned int key_len)
{
	struct s390_aes_ctx *sctx = crypto_tfm_ctx(tfm);
	unsigned long fc;

	/* Pick the correct function code based on the key length */
	fc = (key_len == 16) ? CPACF_KMC_AES_128 :
	     (key_len == 24) ? CPACF_KMC_AES_192 :
	     (key_len == 32) ? CPACF_KMC_AES_256 : 0;

	/* Check if the function code is available */
	sctx->fc = (fc && cpacf_test_func(&kmc_functions, fc)) ? fc : 0;
	if (!sctx->fc)
		return setkey_fallback_blk(tfm, in_key, key_len);

	sctx->key_len = key_len;
	memcpy(sctx->key, in_key, key_len);
	return 0;
}

static int cbc_aes_crypt(struct blkcipher_desc *desc, unsigned long modifier,
			 struct blkcipher_walk *walk)
{
	struct s390_aes_ctx *sctx = crypto_blkcipher_ctx(desc->tfm);
	unsigned int nbytes, n;
	int ret;
	struct {
		u8 iv[AES_BLOCK_SIZE];
		u8 key[AES_MAX_KEY_SIZE];
	} param;

	ret = blkcipher_walk_virt(desc, walk);
	memcpy(param.iv, walk->iv, AES_BLOCK_SIZE);
	memcpy(param.key, sctx->key, sctx->key_len);
	while ((nbytes = walk->nbytes) >= AES_BLOCK_SIZE) {
		/* only use complete blocks */
		n = nbytes & ~(AES_BLOCK_SIZE - 1);
		cpacf_kmc(sctx->fc | modifier, &param,
			  walk->dst.virt.addr, walk->src.virt.addr, n);
		ret = blkcipher_walk_done(desc, walk, nbytes - n);
	}
	memcpy(walk->iv, param.iv, AES_BLOCK_SIZE);
	return ret;
}

static int cbc_aes_encrypt(struct blkcipher_desc *desc,
			   struct scatterlist *dst, struct scatterlist *src,
			   unsigned int nbytes)
{
	struct s390_aes_ctx *sctx = crypto_blkcipher_ctx(desc->tfm);
	struct blkcipher_walk walk;

	if (unlikely(!sctx->fc))
		return fallback_blk_enc(desc, dst, src, nbytes);

	blkcipher_walk_init(&walk, dst, src, nbytes);
	return cbc_aes_crypt(desc, 0, &walk);
}

static int cbc_aes_decrypt(struct blkcipher_desc *desc,
			   struct scatterlist *dst, struct scatterlist *src,
			   unsigned int nbytes)
{
	struct s390_aes_ctx *sctx = crypto_blkcipher_ctx(desc->tfm);
	struct blkcipher_walk walk;

	if (unlikely(!sctx->fc))
		return fallback_blk_dec(desc, dst, src, nbytes);

	blkcipher_walk_init(&walk, dst, src, nbytes);
	return cbc_aes_crypt(desc, CPACF_DECRYPT, &walk);
}

static struct crypto_alg cbc_aes_alg = {
	.cra_name		=	"cbc(aes)",
	.cra_driver_name	=	"cbc-aes-s390",
	.cra_priority		=	402,	/* ecb-aes-s390 + 1 */
	.cra_flags		=	CRYPTO_ALG_TYPE_BLKCIPHER |
					CRYPTO_ALG_NEED_FALLBACK,
	.cra_blocksize		=	AES_BLOCK_SIZE,
	.cra_ctxsize		=	sizeof(struct s390_aes_ctx),
	.cra_type		=	&crypto_blkcipher_type,
	.cra_module		=	THIS_MODULE,
	.cra_init		=	fallback_init_blk,
	.cra_exit		=	fallback_exit_blk,
	.cra_u			=	{
		.blkcipher = {
			.min_keysize		=	AES_MIN_KEY_SIZE,
			.max_keysize		=	AES_MAX_KEY_SIZE,
			.ivsize			=	AES_BLOCK_SIZE,
			.setkey			=	cbc_aes_set_key,
			.encrypt		=	cbc_aes_encrypt,
			.decrypt		=	cbc_aes_decrypt,
		}
	}
};

static int xts_fallback_setkey(struct crypto_tfm *tfm, const u8 *key,
				   unsigned int len)
{
	struct s390_xts_ctx *xts_ctx = crypto_tfm_ctx(tfm);
	unsigned int ret;

	crypto_sync_skcipher_clear_flags(xts_ctx->fallback,
					 CRYPTO_TFM_REQ_MASK);
	crypto_sync_skcipher_set_flags(xts_ctx->fallback, tfm->crt_flags &
						     CRYPTO_TFM_REQ_MASK);

	ret = crypto_sync_skcipher_setkey(xts_ctx->fallback, key, len);

	tfm->crt_flags &= ~CRYPTO_TFM_RES_MASK;
	tfm->crt_flags |= crypto_sync_skcipher_get_flags(xts_ctx->fallback) &
			  CRYPTO_TFM_RES_MASK;

	return ret;
}

static int xts_fallback_decrypt(struct blkcipher_desc *desc,
		struct scatterlist *dst, struct scatterlist *src,
		unsigned int nbytes)
{
	struct crypto_blkcipher *tfm = desc->tfm;
	struct s390_xts_ctx *xts_ctx = crypto_blkcipher_ctx(tfm);
	SYNC_SKCIPHER_REQUEST_ON_STACK(req, xts_ctx->fallback);
	unsigned int ret;

	skcipher_request_set_sync_tfm(req, xts_ctx->fallback);
	skcipher_request_set_callback(req, desc->flags, NULL, NULL);
	skcipher_request_set_crypt(req, src, dst, nbytes, desc->info);

	ret = crypto_skcipher_decrypt(req);

	skcipher_request_zero(req);
	return ret;
}

static int xts_fallback_encrypt(struct blkcipher_desc *desc,
		struct scatterlist *dst, struct scatterlist *src,
		unsigned int nbytes)
{
	struct crypto_blkcipher *tfm = desc->tfm;
	struct s390_xts_ctx *xts_ctx = crypto_blkcipher_ctx(tfm);
	SYNC_SKCIPHER_REQUEST_ON_STACK(req, xts_ctx->fallback);
	unsigned int ret;

	skcipher_request_set_sync_tfm(req, xts_ctx->fallback);
	skcipher_request_set_callback(req, desc->flags, NULL, NULL);
	skcipher_request_set_crypt(req, src, dst, nbytes, desc->info);

	ret = crypto_skcipher_encrypt(req);

	skcipher_request_zero(req);
	return ret;
}

static int xts_aes_set_key(struct crypto_tfm *tfm, const u8 *in_key,
			   unsigned int key_len)
{
	struct s390_xts_ctx *xts_ctx = crypto_tfm_ctx(tfm);
	unsigned long fc;
	int err;

	err = xts_fallback_setkey(tfm, in_key, key_len);
	if (err)
		return err;

	/* In fips mode only 128 bit or 256 bit keys are valid */
	if (fips_enabled && key_len != 32 && key_len != 64) {
		tfm->crt_flags |= CRYPTO_TFM_RES_BAD_KEY_LEN;
		return -EINVAL;
	}

	/* Pick the correct function code based on the key length */
	fc = (key_len == 32) ? CPACF_KM_XTS_128 :
	     (key_len == 64) ? CPACF_KM_XTS_256 : 0;

	/* Check if the function code is available */
	xts_ctx->fc = (fc && cpacf_test_func(&km_functions, fc)) ? fc : 0;
	if (!xts_ctx->fc)
		return 0;

	/* Split the XTS key into the two subkeys */
	key_len = key_len / 2;
	xts_ctx->key_len = key_len;
	memcpy(xts_ctx->key, in_key, key_len);
	memcpy(xts_ctx->pcc_key, in_key + key_len, key_len);
	return 0;
}

static int xts_aes_crypt(struct blkcipher_desc *desc, unsigned long modifier,
			 struct blkcipher_walk *walk)
{
	struct s390_xts_ctx *xts_ctx = crypto_blkcipher_ctx(desc->tfm);
	unsigned int offset, nbytes, n;
	int ret;
	struct {
		u8 key[32];
		u8 tweak[16];
		u8 block[16];
		u8 bit[16];
		u8 xts[16];
	} pcc_param;
	struct {
		u8 key[32];
		u8 init[16];
	} xts_param;

	ret = blkcipher_walk_virt(desc, walk);
	offset = xts_ctx->key_len & 0x10;
	memset(pcc_param.block, 0, sizeof(pcc_param.block));
	memset(pcc_param.bit, 0, sizeof(pcc_param.bit));
	memset(pcc_param.xts, 0, sizeof(pcc_param.xts));
	memcpy(pcc_param.tweak, walk->iv, sizeof(pcc_param.tweak));
	memcpy(pcc_param.key + offset, xts_ctx->pcc_key, xts_ctx->key_len);
	cpacf_pcc(xts_ctx->fc, pcc_param.key + offset);

	memcpy(xts_param.key + offset, xts_ctx->key, xts_ctx->key_len);
	memcpy(xts_param.init, pcc_param.xts, 16);

	while ((nbytes = walk->nbytes) >= AES_BLOCK_SIZE) {
		/* only use complete blocks */
		n = nbytes & ~(AES_BLOCK_SIZE - 1);
		cpacf_km(xts_ctx->fc | modifier, xts_param.key + offset,
			 walk->dst.virt.addr, walk->src.virt.addr, n);
		ret = blkcipher_walk_done(desc, walk, nbytes - n);
	}
	return ret;
}

static int xts_aes_encrypt(struct blkcipher_desc *desc,
			   struct scatterlist *dst, struct scatterlist *src,
			   unsigned int nbytes)
{
	struct s390_xts_ctx *xts_ctx = crypto_blkcipher_ctx(desc->tfm);
	struct blkcipher_walk walk;

<<<<<<< HEAD
	if (!nbytes)
		return -EINVAL;

	if (unlikely(!xts_ctx->fc))
=======
	if (unlikely(!xts_ctx->fc || (nbytes % XTS_BLOCK_SIZE) != 0))
>>>>>>> 9575d1a5
		return xts_fallback_encrypt(desc, dst, src, nbytes);

	blkcipher_walk_init(&walk, dst, src, nbytes);
	return xts_aes_crypt(desc, 0, &walk);
}

static int xts_aes_decrypt(struct blkcipher_desc *desc,
			   struct scatterlist *dst, struct scatterlist *src,
			   unsigned int nbytes)
{
	struct s390_xts_ctx *xts_ctx = crypto_blkcipher_ctx(desc->tfm);
	struct blkcipher_walk walk;

<<<<<<< HEAD
	if (!nbytes)
		return -EINVAL;

	if (unlikely(!xts_ctx->fc))
=======
	if (unlikely(!xts_ctx->fc || (nbytes % XTS_BLOCK_SIZE) != 0))
>>>>>>> 9575d1a5
		return xts_fallback_decrypt(desc, dst, src, nbytes);

	blkcipher_walk_init(&walk, dst, src, nbytes);
	return xts_aes_crypt(desc, CPACF_DECRYPT, &walk);
}

static int xts_fallback_init(struct crypto_tfm *tfm)
{
	const char *name = tfm->__crt_alg->cra_name;
	struct s390_xts_ctx *xts_ctx = crypto_tfm_ctx(tfm);

	xts_ctx->fallback = crypto_alloc_sync_skcipher(name, 0,
						  CRYPTO_ALG_NEED_FALLBACK);

	if (IS_ERR(xts_ctx->fallback)) {
		pr_err("Allocating XTS fallback algorithm %s failed\n",
		       name);
		return PTR_ERR(xts_ctx->fallback);
	}
	return 0;
}

static void xts_fallback_exit(struct crypto_tfm *tfm)
{
	struct s390_xts_ctx *xts_ctx = crypto_tfm_ctx(tfm);

	crypto_free_sync_skcipher(xts_ctx->fallback);
}

static struct crypto_alg xts_aes_alg = {
	.cra_name		=	"xts(aes)",
	.cra_driver_name	=	"xts-aes-s390",
	.cra_priority		=	402,	/* ecb-aes-s390 + 1 */
	.cra_flags		=	CRYPTO_ALG_TYPE_BLKCIPHER |
					CRYPTO_ALG_NEED_FALLBACK,
	.cra_blocksize		=	AES_BLOCK_SIZE,
	.cra_ctxsize		=	sizeof(struct s390_xts_ctx),
	.cra_type		=	&crypto_blkcipher_type,
	.cra_module		=	THIS_MODULE,
	.cra_init		=	xts_fallback_init,
	.cra_exit		=	xts_fallback_exit,
	.cra_u			=	{
		.blkcipher = {
			.min_keysize		=	2 * AES_MIN_KEY_SIZE,
			.max_keysize		=	2 * AES_MAX_KEY_SIZE,
			.ivsize			=	AES_BLOCK_SIZE,
			.setkey			=	xts_aes_set_key,
			.encrypt		=	xts_aes_encrypt,
			.decrypt		=	xts_aes_decrypt,
		}
	}
};

static int ctr_aes_set_key(struct crypto_tfm *tfm, const u8 *in_key,
			   unsigned int key_len)
{
	struct s390_aes_ctx *sctx = crypto_tfm_ctx(tfm);
	unsigned long fc;

	/* Pick the correct function code based on the key length */
	fc = (key_len == 16) ? CPACF_KMCTR_AES_128 :
	     (key_len == 24) ? CPACF_KMCTR_AES_192 :
	     (key_len == 32) ? CPACF_KMCTR_AES_256 : 0;

	/* Check if the function code is available */
	sctx->fc = (fc && cpacf_test_func(&kmctr_functions, fc)) ? fc : 0;
	if (!sctx->fc)
		return setkey_fallback_blk(tfm, in_key, key_len);

	sctx->key_len = key_len;
	memcpy(sctx->key, in_key, key_len);
	return 0;
}

static unsigned int __ctrblk_init(u8 *ctrptr, u8 *iv, unsigned int nbytes)
{
	unsigned int i, n;

	/* only use complete blocks, max. PAGE_SIZE */
	memcpy(ctrptr, iv, AES_BLOCK_SIZE);
	n = (nbytes > PAGE_SIZE) ? PAGE_SIZE : nbytes & ~(AES_BLOCK_SIZE - 1);
	for (i = (n / AES_BLOCK_SIZE) - 1; i > 0; i--) {
		memcpy(ctrptr + AES_BLOCK_SIZE, ctrptr, AES_BLOCK_SIZE);
		crypto_inc(ctrptr + AES_BLOCK_SIZE, AES_BLOCK_SIZE);
		ctrptr += AES_BLOCK_SIZE;
	}
	return n;
}

static int ctr_aes_crypt(struct blkcipher_desc *desc, unsigned long modifier,
			 struct blkcipher_walk *walk)
{
	struct s390_aes_ctx *sctx = crypto_blkcipher_ctx(desc->tfm);
	u8 buf[AES_BLOCK_SIZE], *ctrptr;
	unsigned int n, nbytes;
	int ret, locked;

	locked = mutex_trylock(&ctrblk_lock);

	ret = blkcipher_walk_virt_block(desc, walk, AES_BLOCK_SIZE);
	while ((nbytes = walk->nbytes) >= AES_BLOCK_SIZE) {
		n = AES_BLOCK_SIZE;
		if (nbytes >= 2*AES_BLOCK_SIZE && locked)
			n = __ctrblk_init(ctrblk, walk->iv, nbytes);
		ctrptr = (n > AES_BLOCK_SIZE) ? ctrblk : walk->iv;
		cpacf_kmctr(sctx->fc | modifier, sctx->key,
			    walk->dst.virt.addr, walk->src.virt.addr,
			    n, ctrptr);
		if (ctrptr == ctrblk)
			memcpy(walk->iv, ctrptr + n - AES_BLOCK_SIZE,
			       AES_BLOCK_SIZE);
		crypto_inc(walk->iv, AES_BLOCK_SIZE);
		ret = blkcipher_walk_done(desc, walk, nbytes - n);
	}
	if (locked)
		mutex_unlock(&ctrblk_lock);
	/*
	 * final block may be < AES_BLOCK_SIZE, copy only nbytes
	 */
	if (nbytes) {
		cpacf_kmctr(sctx->fc | modifier, sctx->key,
			    buf, walk->src.virt.addr,
			    AES_BLOCK_SIZE, walk->iv);
		memcpy(walk->dst.virt.addr, buf, nbytes);
		crypto_inc(walk->iv, AES_BLOCK_SIZE);
		ret = blkcipher_walk_done(desc, walk, 0);
	}

	return ret;
}

static int ctr_aes_encrypt(struct blkcipher_desc *desc,
			   struct scatterlist *dst, struct scatterlist *src,
			   unsigned int nbytes)
{
	struct s390_aes_ctx *sctx = crypto_blkcipher_ctx(desc->tfm);
	struct blkcipher_walk walk;

	if (unlikely(!sctx->fc))
		return fallback_blk_enc(desc, dst, src, nbytes);

	blkcipher_walk_init(&walk, dst, src, nbytes);
	return ctr_aes_crypt(desc, 0, &walk);
}

static int ctr_aes_decrypt(struct blkcipher_desc *desc,
			   struct scatterlist *dst, struct scatterlist *src,
			   unsigned int nbytes)
{
	struct s390_aes_ctx *sctx = crypto_blkcipher_ctx(desc->tfm);
	struct blkcipher_walk walk;

	if (unlikely(!sctx->fc))
		return fallback_blk_dec(desc, dst, src, nbytes);

	blkcipher_walk_init(&walk, dst, src, nbytes);
	return ctr_aes_crypt(desc, CPACF_DECRYPT, &walk);
}

static struct crypto_alg ctr_aes_alg = {
	.cra_name		=	"ctr(aes)",
	.cra_driver_name	=	"ctr-aes-s390",
	.cra_priority		=	402,	/* ecb-aes-s390 + 1 */
	.cra_flags		=	CRYPTO_ALG_TYPE_BLKCIPHER |
					CRYPTO_ALG_NEED_FALLBACK,
	.cra_blocksize		=	1,
	.cra_ctxsize		=	sizeof(struct s390_aes_ctx),
	.cra_type		=	&crypto_blkcipher_type,
	.cra_module		=	THIS_MODULE,
	.cra_init		=	fallback_init_blk,
	.cra_exit		=	fallback_exit_blk,
	.cra_u			=	{
		.blkcipher = {
			.min_keysize		=	AES_MIN_KEY_SIZE,
			.max_keysize		=	AES_MAX_KEY_SIZE,
			.ivsize			=	AES_BLOCK_SIZE,
			.setkey			=	ctr_aes_set_key,
			.encrypt		=	ctr_aes_encrypt,
			.decrypt		=	ctr_aes_decrypt,
		}
	}
};

static int gcm_aes_setkey(struct crypto_aead *tfm, const u8 *key,
			  unsigned int keylen)
{
	struct s390_aes_ctx *ctx = crypto_aead_ctx(tfm);

	switch (keylen) {
	case AES_KEYSIZE_128:
		ctx->fc = CPACF_KMA_GCM_AES_128;
		break;
	case AES_KEYSIZE_192:
		ctx->fc = CPACF_KMA_GCM_AES_192;
		break;
	case AES_KEYSIZE_256:
		ctx->fc = CPACF_KMA_GCM_AES_256;
		break;
	default:
		return -EINVAL;
	}

	memcpy(ctx->key, key, keylen);
	ctx->key_len = keylen;
	return 0;
}

static int gcm_aes_setauthsize(struct crypto_aead *tfm, unsigned int authsize)
{
	switch (authsize) {
	case 4:
	case 8:
	case 12:
	case 13:
	case 14:
	case 15:
	case 16:
		break;
	default:
		return -EINVAL;
	}

	return 0;
}

static void gcm_walk_start(struct gcm_sg_walk *gw, struct scatterlist *sg,
			   unsigned int len)
{
	memset(gw, 0, sizeof(*gw));
	gw->walk_bytes_remain = len;
	scatterwalk_start(&gw->walk, sg);
}

static inline unsigned int _gcm_sg_clamp_and_map(struct gcm_sg_walk *gw)
{
	struct scatterlist *nextsg;

	gw->walk_bytes = scatterwalk_clamp(&gw->walk, gw->walk_bytes_remain);
	while (!gw->walk_bytes) {
		nextsg = sg_next(gw->walk.sg);
		if (!nextsg)
			return 0;
		scatterwalk_start(&gw->walk, nextsg);
		gw->walk_bytes = scatterwalk_clamp(&gw->walk,
						   gw->walk_bytes_remain);
	}
	gw->walk_ptr = scatterwalk_map(&gw->walk);
	return gw->walk_bytes;
}

static inline void _gcm_sg_unmap_and_advance(struct gcm_sg_walk *gw,
					     unsigned int nbytes)
{
	gw->walk_bytes_remain -= nbytes;
	scatterwalk_unmap(&gw->walk);
	scatterwalk_advance(&gw->walk, nbytes);
	scatterwalk_done(&gw->walk, 0, gw->walk_bytes_remain);
	gw->walk_ptr = NULL;
}

static int gcm_in_walk_go(struct gcm_sg_walk *gw, unsigned int minbytesneeded)
{
	int n;

	if (gw->buf_bytes && gw->buf_bytes >= minbytesneeded) {
		gw->ptr = gw->buf;
		gw->nbytes = gw->buf_bytes;
		goto out;
	}

	if (gw->walk_bytes_remain == 0) {
		gw->ptr = NULL;
		gw->nbytes = 0;
		goto out;
	}

	if (!_gcm_sg_clamp_and_map(gw)) {
		gw->ptr = NULL;
		gw->nbytes = 0;
		goto out;
	}

	if (!gw->buf_bytes && gw->walk_bytes >= minbytesneeded) {
		gw->ptr = gw->walk_ptr;
		gw->nbytes = gw->walk_bytes;
		goto out;
	}

	while (1) {
		n = min(gw->walk_bytes, AES_BLOCK_SIZE - gw->buf_bytes);
		memcpy(gw->buf + gw->buf_bytes, gw->walk_ptr, n);
		gw->buf_bytes += n;
		_gcm_sg_unmap_and_advance(gw, n);
		if (gw->buf_bytes >= minbytesneeded) {
			gw->ptr = gw->buf;
			gw->nbytes = gw->buf_bytes;
			goto out;
		}
		if (!_gcm_sg_clamp_and_map(gw)) {
			gw->ptr = NULL;
			gw->nbytes = 0;
			goto out;
		}
	}

out:
	return gw->nbytes;
}

static int gcm_out_walk_go(struct gcm_sg_walk *gw, unsigned int minbytesneeded)
{
	if (gw->walk_bytes_remain == 0) {
		gw->ptr = NULL;
		gw->nbytes = 0;
		goto out;
	}

	if (!_gcm_sg_clamp_and_map(gw)) {
		gw->ptr = NULL;
		gw->nbytes = 0;
		goto out;
	}

	if (gw->walk_bytes >= minbytesneeded) {
		gw->ptr = gw->walk_ptr;
		gw->nbytes = gw->walk_bytes;
		goto out;
	}

	scatterwalk_unmap(&gw->walk);
	gw->walk_ptr = NULL;

	gw->ptr = gw->buf;
	gw->nbytes = sizeof(gw->buf);

out:
	return gw->nbytes;
}

static int gcm_in_walk_done(struct gcm_sg_walk *gw, unsigned int bytesdone)
{
	if (gw->ptr == NULL)
		return 0;

	if (gw->ptr == gw->buf) {
		int n = gw->buf_bytes - bytesdone;
		if (n > 0) {
			memmove(gw->buf, gw->buf + bytesdone, n);
			gw->buf_bytes = n;
		} else
			gw->buf_bytes = 0;
	} else
		_gcm_sg_unmap_and_advance(gw, bytesdone);

	return bytesdone;
}

static int gcm_out_walk_done(struct gcm_sg_walk *gw, unsigned int bytesdone)
{
	int i, n;

	if (gw->ptr == NULL)
		return 0;

	if (gw->ptr == gw->buf) {
		for (i = 0; i < bytesdone; i += n) {
			if (!_gcm_sg_clamp_and_map(gw))
				return i;
			n = min(gw->walk_bytes, bytesdone - i);
			memcpy(gw->walk_ptr, gw->buf + i, n);
			_gcm_sg_unmap_and_advance(gw, n);
		}
	} else
		_gcm_sg_unmap_and_advance(gw, bytesdone);

	return bytesdone;
}

static int gcm_aes_crypt(struct aead_request *req, unsigned int flags)
{
	struct crypto_aead *tfm = crypto_aead_reqtfm(req);
	struct s390_aes_ctx *ctx = crypto_aead_ctx(tfm);
	unsigned int ivsize = crypto_aead_ivsize(tfm);
	unsigned int taglen = crypto_aead_authsize(tfm);
	unsigned int aadlen = req->assoclen;
	unsigned int pclen = req->cryptlen;
	int ret = 0;

	unsigned int n, len, in_bytes, out_bytes,
		     min_bytes, bytes, aad_bytes, pc_bytes;
	struct gcm_sg_walk gw_in, gw_out;
	u8 tag[GHASH_DIGEST_SIZE];

	struct {
		u32 _[3];		/* reserved */
		u32 cv;			/* Counter Value */
		u8 t[GHASH_DIGEST_SIZE];/* Tag */
		u8 h[AES_BLOCK_SIZE];	/* Hash-subkey */
		u64 taadl;		/* Total AAD Length */
		u64 tpcl;		/* Total Plain-/Cipher-text Length */
		u8 j0[GHASH_BLOCK_SIZE];/* initial counter value */
		u8 k[AES_MAX_KEY_SIZE];	/* Key */
	} param;

	/*
	 * encrypt
	 *   req->src: aad||plaintext
	 *   req->dst: aad||ciphertext||tag
	 * decrypt
	 *   req->src: aad||ciphertext||tag
	 *   req->dst: aad||plaintext, return 0 or -EBADMSG
	 * aad, plaintext and ciphertext may be empty.
	 */
	if (flags & CPACF_DECRYPT)
		pclen -= taglen;
	len = aadlen + pclen;

	memset(&param, 0, sizeof(param));
	param.cv = 1;
	param.taadl = aadlen * 8;
	param.tpcl = pclen * 8;
	memcpy(param.j0, req->iv, ivsize);
	*(u32 *)(param.j0 + ivsize) = 1;
	memcpy(param.k, ctx->key, ctx->key_len);

	gcm_walk_start(&gw_in, req->src, len);
	gcm_walk_start(&gw_out, req->dst, len);

	do {
		min_bytes = min_t(unsigned int,
				  aadlen > 0 ? aadlen : pclen, AES_BLOCK_SIZE);
		in_bytes = gcm_in_walk_go(&gw_in, min_bytes);
		out_bytes = gcm_out_walk_go(&gw_out, min_bytes);
		bytes = min(in_bytes, out_bytes);

		if (aadlen + pclen <= bytes) {
			aad_bytes = aadlen;
			pc_bytes = pclen;
			flags |= CPACF_KMA_LAAD | CPACF_KMA_LPC;
		} else {
			if (aadlen <= bytes) {
				aad_bytes = aadlen;
				pc_bytes = (bytes - aadlen) &
					   ~(AES_BLOCK_SIZE - 1);
				flags |= CPACF_KMA_LAAD;
			} else {
				aad_bytes = bytes & ~(AES_BLOCK_SIZE - 1);
				pc_bytes = 0;
			}
		}

		if (aad_bytes > 0)
			memcpy(gw_out.ptr, gw_in.ptr, aad_bytes);

		cpacf_kma(ctx->fc | flags, &param,
			  gw_out.ptr + aad_bytes,
			  gw_in.ptr + aad_bytes, pc_bytes,
			  gw_in.ptr, aad_bytes);

		n = aad_bytes + pc_bytes;
		if (gcm_in_walk_done(&gw_in, n) != n)
			return -ENOMEM;
		if (gcm_out_walk_done(&gw_out, n) != n)
			return -ENOMEM;
		aadlen -= aad_bytes;
		pclen -= pc_bytes;
	} while (aadlen + pclen > 0);

	if (flags & CPACF_DECRYPT) {
		scatterwalk_map_and_copy(tag, req->src, len, taglen, 0);
		if (crypto_memneq(tag, param.t, taglen))
			ret = -EBADMSG;
	} else
		scatterwalk_map_and_copy(param.t, req->dst, len, taglen, 1);

	memzero_explicit(&param, sizeof(param));
	return ret;
}

static int gcm_aes_encrypt(struct aead_request *req)
{
	return gcm_aes_crypt(req, CPACF_ENCRYPT);
}

static int gcm_aes_decrypt(struct aead_request *req)
{
	return gcm_aes_crypt(req, CPACF_DECRYPT);
}

static struct aead_alg gcm_aes_aead = {
	.setkey			= gcm_aes_setkey,
	.setauthsize		= gcm_aes_setauthsize,
	.encrypt		= gcm_aes_encrypt,
	.decrypt		= gcm_aes_decrypt,

	.ivsize			= GHASH_BLOCK_SIZE - sizeof(u32),
	.maxauthsize		= GHASH_DIGEST_SIZE,
	.chunksize		= AES_BLOCK_SIZE,

	.base			= {
		.cra_blocksize		= 1,
		.cra_ctxsize		= sizeof(struct s390_aes_ctx),
		.cra_priority		= 900,
		.cra_name		= "gcm(aes)",
		.cra_driver_name	= "gcm-aes-s390",
		.cra_module		= THIS_MODULE,
	},
};

static struct crypto_alg *aes_s390_algs_ptr[5];
static int aes_s390_algs_num;
static struct aead_alg *aes_s390_aead_alg;

static int aes_s390_register_alg(struct crypto_alg *alg)
{
	int ret;

	ret = crypto_register_alg(alg);
	if (!ret)
		aes_s390_algs_ptr[aes_s390_algs_num++] = alg;
	return ret;
}

static void aes_s390_fini(void)
{
	while (aes_s390_algs_num--)
		crypto_unregister_alg(aes_s390_algs_ptr[aes_s390_algs_num]);
	if (ctrblk)
		free_page((unsigned long) ctrblk);

	if (aes_s390_aead_alg)
		crypto_unregister_aead(aes_s390_aead_alg);
}

static int __init aes_s390_init(void)
{
	int ret;

	/* Query available functions for KM, KMC, KMCTR and KMA */
	cpacf_query(CPACF_KM, &km_functions);
	cpacf_query(CPACF_KMC, &kmc_functions);
	cpacf_query(CPACF_KMCTR, &kmctr_functions);
	cpacf_query(CPACF_KMA, &kma_functions);

	if (cpacf_test_func(&km_functions, CPACF_KM_AES_128) ||
	    cpacf_test_func(&km_functions, CPACF_KM_AES_192) ||
	    cpacf_test_func(&km_functions, CPACF_KM_AES_256)) {
		ret = aes_s390_register_alg(&aes_alg);
		if (ret)
			goto out_err;
		ret = aes_s390_register_alg(&ecb_aes_alg);
		if (ret)
			goto out_err;
	}

	if (cpacf_test_func(&kmc_functions, CPACF_KMC_AES_128) ||
	    cpacf_test_func(&kmc_functions, CPACF_KMC_AES_192) ||
	    cpacf_test_func(&kmc_functions, CPACF_KMC_AES_256)) {
		ret = aes_s390_register_alg(&cbc_aes_alg);
		if (ret)
			goto out_err;
	}

	if (cpacf_test_func(&km_functions, CPACF_KM_XTS_128) ||
	    cpacf_test_func(&km_functions, CPACF_KM_XTS_256)) {
		ret = aes_s390_register_alg(&xts_aes_alg);
		if (ret)
			goto out_err;
	}

	if (cpacf_test_func(&kmctr_functions, CPACF_KMCTR_AES_128) ||
	    cpacf_test_func(&kmctr_functions, CPACF_KMCTR_AES_192) ||
	    cpacf_test_func(&kmctr_functions, CPACF_KMCTR_AES_256)) {
		ctrblk = (u8 *) __get_free_page(GFP_KERNEL);
		if (!ctrblk) {
			ret = -ENOMEM;
			goto out_err;
		}
		ret = aes_s390_register_alg(&ctr_aes_alg);
		if (ret)
			goto out_err;
	}

	if (cpacf_test_func(&kma_functions, CPACF_KMA_GCM_AES_128) ||
	    cpacf_test_func(&kma_functions, CPACF_KMA_GCM_AES_192) ||
	    cpacf_test_func(&kma_functions, CPACF_KMA_GCM_AES_256)) {
		ret = crypto_register_aead(&gcm_aes_aead);
		if (ret)
			goto out_err;
		aes_s390_aead_alg = &gcm_aes_aead;
	}

	return 0;
out_err:
	aes_s390_fini();
	return ret;
}

module_cpu_feature_match(MSA, aes_s390_init);
module_exit(aes_s390_fini);

MODULE_ALIAS_CRYPTO("aes-all");

MODULE_DESCRIPTION("Rijndael (AES) Cipher Algorithm");
MODULE_LICENSE("GPL");<|MERGE_RESOLUTION|>--- conflicted
+++ resolved
@@ -586,14 +586,10 @@
 	struct s390_xts_ctx *xts_ctx = crypto_blkcipher_ctx(desc->tfm);
 	struct blkcipher_walk walk;
 
-<<<<<<< HEAD
 	if (!nbytes)
 		return -EINVAL;
 
-	if (unlikely(!xts_ctx->fc))
-=======
 	if (unlikely(!xts_ctx->fc || (nbytes % XTS_BLOCK_SIZE) != 0))
->>>>>>> 9575d1a5
 		return xts_fallback_encrypt(desc, dst, src, nbytes);
 
 	blkcipher_walk_init(&walk, dst, src, nbytes);
@@ -607,14 +603,10 @@
 	struct s390_xts_ctx *xts_ctx = crypto_blkcipher_ctx(desc->tfm);
 	struct blkcipher_walk walk;
 
-<<<<<<< HEAD
 	if (!nbytes)
 		return -EINVAL;
 
-	if (unlikely(!xts_ctx->fc))
-=======
 	if (unlikely(!xts_ctx->fc || (nbytes % XTS_BLOCK_SIZE) != 0))
->>>>>>> 9575d1a5
 		return xts_fallback_decrypt(desc, dst, src, nbytes);
 
 	blkcipher_walk_init(&walk, dst, src, nbytes);
