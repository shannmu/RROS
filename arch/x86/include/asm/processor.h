--- conflicted
+++ resolved
@@ -241,14 +241,11 @@
 	return __read_cr3() & CR3_ADDR_MASK;
 }
 
-<<<<<<< HEAD
-=======
 static inline unsigned long native_read_cr3_pa(void)
 {
 	return __native_read_cr3() & CR3_ADDR_MASK;
 }
 
->>>>>>> bb176f67
 static inline void load_cr3(pgd_t *pgdir)
 {
 	write_cr3(__sme_pa(pgdir));
