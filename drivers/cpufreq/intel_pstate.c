/*
 * intel_pstate.c: Native P state management for Intel processors
 *
 * (C) Copyright 2012 Intel Corporation
 * Author: Dirk Brandewie <dirk.j.brandewie@intel.com>
 *
 * This program is free software; you can redistribute it and/or
 * modify it under the terms of the GNU General Public License
 * as published by the Free Software Foundation; version 2
 * of the License.
 */

#include <linux/kernel.h>
#include <linux/kernel_stat.h>
#include <linux/module.h>
#include <linux/ktime.h>
#include <linux/hrtimer.h>
#include <linux/tick.h>
#include <linux/slab.h>
#include <linux/sched.h>
#include <linux/list.h>
#include <linux/cpu.h>
#include <linux/cpufreq.h>
#include <linux/sysfs.h>
#include <linux/types.h>
#include <linux/fs.h>
#include <linux/debugfs.h>
#include <linux/acpi.h>
#include <linux/vmalloc.h>
#include <trace/events/power.h>

#include <asm/div64.h>
#include <asm/msr.h>
#include <asm/cpu_device_id.h>
#include <asm/cpufeature.h>

<<<<<<< HEAD
#if IS_ENABLED(CONFIG_ACPI)
#include <acpi/processor.h>
#endif

#define BYT_RATIOS		0x66a
#define BYT_VIDS		0x66b
#define BYT_TURBO_RATIOS	0x66c
#define BYT_TURBO_VIDS		0x66d
=======
#define ATOM_RATIOS		0x66a
#define ATOM_VIDS		0x66b
#define ATOM_TURBO_RATIOS	0x66c
#define ATOM_TURBO_VIDS		0x66d
>>>>>>> 06a691e6

#define FRAC_BITS 8
#define int_tofp(X) ((int64_t)(X) << FRAC_BITS)
#define fp_toint(X) ((X) >> FRAC_BITS)

static inline int32_t mul_fp(int32_t x, int32_t y)
{
	return ((int64_t)x * (int64_t)y) >> FRAC_BITS;
}

static inline int32_t div_fp(s64 x, s64 y)
{
	return div64_s64((int64_t)x << FRAC_BITS, y);
}

static inline int ceiling_fp(int32_t x)
{
	int mask, ret;

	ret = fp_toint(x);
	mask = (1 << FRAC_BITS) - 1;
	if (x & mask)
		ret += 1;
	return ret;
}

struct sample {
	int32_t core_pct_busy;
	u64 aperf;
	u64 mperf;
	u64 tsc;
	int freq;
	ktime_t time;
};

struct pstate_data {
	int	current_pstate;
	int	min_pstate;
	int	max_pstate;
	int	max_pstate_physical;
	int	scaling;
	int	turbo_pstate;
};

struct vid_data {
	int min;
	int max;
	int turbo;
	int32_t ratio;
};

struct _pid {
	int setpoint;
	int32_t integral;
	int32_t p_gain;
	int32_t i_gain;
	int32_t d_gain;
	int deadband;
	int32_t last_err;
};

struct cpudata {
	int cpu;

	struct timer_list timer;

	struct pstate_data pstate;
	struct vid_data vid;
	struct _pid pid;

	ktime_t last_sample_time;
	u64	prev_aperf;
	u64	prev_mperf;
	u64	prev_tsc;
	struct sample sample;
#if IS_ENABLED(CONFIG_ACPI)
	struct acpi_processor_performance acpi_perf_data;
#endif
};

static struct cpudata **all_cpu_data;
struct pstate_adjust_policy {
	int sample_rate_ms;
	int deadband;
	int setpoint;
	int p_gain_pct;
	int d_gain_pct;
	int i_gain_pct;
};

struct pstate_funcs {
	int (*get_max)(void);
	int (*get_max_physical)(void);
	int (*get_min)(void);
	int (*get_turbo)(void);
	int (*get_scaling)(void);
	void (*set)(struct cpudata*, int pstate);
	void (*get_vid)(struct cpudata *);
};

struct cpu_defaults {
	struct pstate_adjust_policy pid_policy;
	struct pstate_funcs funcs;
};

static struct pstate_adjust_policy pid_params;
static struct pstate_funcs pstate_funcs;
static int hwp_active;
static int no_acpi_perf;

struct perf_limits {
	int no_turbo;
	int turbo_disabled;
	int max_perf_pct;
	int min_perf_pct;
	int32_t max_perf;
	int32_t min_perf;
	int max_policy_pct;
	int max_sysfs_pct;
	int min_policy_pct;
	int min_sysfs_pct;
	int max_perf_ctl;
	int min_perf_ctl;
};

static struct perf_limits performance_limits = {
	.no_turbo = 0,
	.turbo_disabled = 0,
	.max_perf_pct = 100,
	.max_perf = int_tofp(1),
	.min_perf_pct = 100,
	.min_perf = int_tofp(1),
	.max_policy_pct = 100,
	.max_sysfs_pct = 100,
	.min_policy_pct = 0,
	.min_sysfs_pct = 0,
};

static struct perf_limits powersave_limits = {
	.no_turbo = 0,
	.turbo_disabled = 0,
	.max_perf_pct = 100,
	.max_perf = int_tofp(1),
	.min_perf_pct = 0,
	.min_perf = 0,
	.max_policy_pct = 100,
	.max_sysfs_pct = 100,
	.min_policy_pct = 0,
	.min_sysfs_pct = 0,
	.max_perf_ctl = 0,
	.min_perf_ctl = 0,
};

#ifdef CONFIG_CPU_FREQ_DEFAULT_GOV_PERFORMANCE
static struct perf_limits *limits = &performance_limits;
#else
static struct perf_limits *limits = &powersave_limits;
#endif

<<<<<<< HEAD
#if IS_ENABLED(CONFIG_ACPI)
/*
 * The max target pstate ratio is a 8 bit value in both PLATFORM_INFO MSR and
 * in TURBO_RATIO_LIMIT MSR, which pstate driver stores in max_pstate and
 * max_turbo_pstate fields. The PERF_CTL MSR contains 16 bit value for P state
 * ratio, out of it only high 8 bits are used. For example 0x1700 is setting
 * target ratio 0x17. The _PSS control value stores in a format which can be
 * directly written to PERF_CTL MSR. But in intel_pstate driver this shift
 * occurs during write to PERF_CTL (E.g. for cores core_set_pstate()).
 * This function converts the _PSS control value to intel pstate driver format
 * for comparison and assignment.
 */
static int convert_to_native_pstate_format(struct cpudata *cpu, int index)
{
	return cpu->acpi_perf_data.states[index].control >> 8;
}

static int intel_pstate_init_perf_limits(struct cpufreq_policy *policy)
{
	struct cpudata *cpu;
	int ret;
	bool turbo_absent = false;
	int max_pstate_index;
	int min_pss_ctl, max_pss_ctl, turbo_pss_ctl;
	int i;

	cpu = all_cpu_data[policy->cpu];

	pr_debug("intel_pstate: default limits 0x%x 0x%x 0x%x\n",
		 cpu->pstate.min_pstate, cpu->pstate.max_pstate,
		 cpu->pstate.turbo_pstate);

	if (!cpu->acpi_perf_data.shared_cpu_map &&
	    zalloc_cpumask_var_node(&cpu->acpi_perf_data.shared_cpu_map,
				    GFP_KERNEL, cpu_to_node(policy->cpu))) {
		return -ENOMEM;
	}

	ret = acpi_processor_register_performance(&cpu->acpi_perf_data,
						  policy->cpu);
	if (ret)
		return ret;

	/*
	 * Check if the control value in _PSS is for PERF_CTL MSR, which should
	 * guarantee that the states returned by it map to the states in our
	 * list directly.
	 */
	if (cpu->acpi_perf_data.control_register.space_id !=
						ACPI_ADR_SPACE_FIXED_HARDWARE)
		return -EIO;

	pr_debug("intel_pstate: CPU%u - ACPI _PSS perf data\n", policy->cpu);
	for (i = 0; i < cpu->acpi_perf_data.state_count; i++)
		pr_debug("     %cP%d: %u MHz, %u mW, 0x%x\n",
			 (i == cpu->acpi_perf_data.state ? '*' : ' '), i,
			 (u32) cpu->acpi_perf_data.states[i].core_frequency,
			 (u32) cpu->acpi_perf_data.states[i].power,
			 (u32) cpu->acpi_perf_data.states[i].control);

	/*
	 * If there is only one entry _PSS, simply ignore _PSS and continue as
	 * usual without taking _PSS into account
	 */
	if (cpu->acpi_perf_data.state_count < 2)
		return 0;

	turbo_pss_ctl = convert_to_native_pstate_format(cpu, 0);
	min_pss_ctl = convert_to_native_pstate_format(cpu,
					cpu->acpi_perf_data.state_count - 1);
	/* Check if there is a turbo freq in _PSS */
	if (turbo_pss_ctl <= cpu->pstate.max_pstate &&
	    turbo_pss_ctl > cpu->pstate.min_pstate) {
		pr_debug("intel_pstate: no turbo range exists in _PSS\n");
		limits->no_turbo = limits->turbo_disabled = 1;
		cpu->pstate.turbo_pstate = cpu->pstate.max_pstate;
		turbo_absent = true;
	}

	/* Check if the max non turbo p state < Intel P state max */
	max_pstate_index = turbo_absent ? 0 : 1;
	max_pss_ctl = convert_to_native_pstate_format(cpu, max_pstate_index);
	if (max_pss_ctl < cpu->pstate.max_pstate &&
	    max_pss_ctl > cpu->pstate.min_pstate)
		cpu->pstate.max_pstate = max_pss_ctl;

	/* check If min perf > Intel P State min */
	if (min_pss_ctl > cpu->pstate.min_pstate &&
	    min_pss_ctl < cpu->pstate.max_pstate) {
		cpu->pstate.min_pstate = min_pss_ctl;
		policy->cpuinfo.min_freq = min_pss_ctl * cpu->pstate.scaling;
	}

	if (turbo_absent)
		policy->cpuinfo.max_freq = cpu->pstate.max_pstate *
						cpu->pstate.scaling;
	else {
		policy->cpuinfo.max_freq = cpu->pstate.turbo_pstate *
						cpu->pstate.scaling;
		/*
		 * The _PSS table doesn't contain whole turbo frequency range.
		 * This just contains +1 MHZ above the max non turbo frequency,
		 * with control value corresponding to max turbo ratio. But
		 * when cpufreq set policy is called, it will call with this
		 * max frequency, which will cause a reduced performance as
		 * this driver uses real max turbo frequency as the max
		 * frequeny. So correct this frequency in _PSS table to
		 * correct max turbo frequency based on the turbo ratio.
		 * Also need to convert to MHz as _PSS freq is in MHz.
		 */
		cpu->acpi_perf_data.states[0].core_frequency =
						turbo_pss_ctl * 100;
	}

	pr_debug("intel_pstate: Updated limits using _PSS 0x%x 0x%x 0x%x\n",
		 cpu->pstate.min_pstate, cpu->pstate.max_pstate,
		 cpu->pstate.turbo_pstate);
	pr_debug("intel_pstate: policy max_freq=%d Khz min_freq = %d KHz\n",
		 policy->cpuinfo.max_freq, policy->cpuinfo.min_freq);

	return 0;
}

static int intel_pstate_exit_perf_limits(struct cpufreq_policy *policy)
{
	struct cpudata *cpu;

	if (!no_acpi_perf)
		return 0;

	cpu = all_cpu_data[policy->cpu];
	acpi_processor_unregister_performance(policy->cpu);
	return 0;
}

#else
static int intel_pstate_init_perf_limits(struct cpufreq_policy *policy)
{
	return 0;
}

static int intel_pstate_exit_perf_limits(struct cpufreq_policy *policy)
{
	return 0;
}
#endif

=======
>>>>>>> 06a691e6
static inline void pid_reset(struct _pid *pid, int setpoint, int busy,
			     int deadband, int integral) {
	pid->setpoint = setpoint;
	pid->deadband  = deadband;
	pid->integral  = int_tofp(integral);
	pid->last_err  = int_tofp(setpoint) - int_tofp(busy);
}

static inline void pid_p_gain_set(struct _pid *pid, int percent)
{
	pid->p_gain = div_fp(int_tofp(percent), int_tofp(100));
}

static inline void pid_i_gain_set(struct _pid *pid, int percent)
{
	pid->i_gain = div_fp(int_tofp(percent), int_tofp(100));
}

static inline void pid_d_gain_set(struct _pid *pid, int percent)
{
	pid->d_gain = div_fp(int_tofp(percent), int_tofp(100));
}

static signed int pid_calc(struct _pid *pid, int32_t busy)
{
	signed int result;
	int32_t pterm, dterm, fp_error;
	int32_t integral_limit;

	fp_error = int_tofp(pid->setpoint) - busy;

	if (abs(fp_error) <= int_tofp(pid->deadband))
		return 0;

	pterm = mul_fp(pid->p_gain, fp_error);

	pid->integral += fp_error;

	/*
	 * We limit the integral here so that it will never
	 * get higher than 30.  This prevents it from becoming
	 * too large an input over long periods of time and allows
	 * it to get factored out sooner.
	 *
	 * The value of 30 was chosen through experimentation.
	 */
	integral_limit = int_tofp(30);
	if (pid->integral > integral_limit)
		pid->integral = integral_limit;
	if (pid->integral < -integral_limit)
		pid->integral = -integral_limit;

	dterm = mul_fp(pid->d_gain, fp_error - pid->last_err);
	pid->last_err = fp_error;

	result = pterm + mul_fp(pid->integral, pid->i_gain) + dterm;
	result = result + (1 << (FRAC_BITS-1));
	return (signed int)fp_toint(result);
}

static inline void intel_pstate_busy_pid_reset(struct cpudata *cpu)
{
	pid_p_gain_set(&cpu->pid, pid_params.p_gain_pct);
	pid_d_gain_set(&cpu->pid, pid_params.d_gain_pct);
	pid_i_gain_set(&cpu->pid, pid_params.i_gain_pct);

	pid_reset(&cpu->pid, pid_params.setpoint, 100, pid_params.deadband, 0);
}

static inline void intel_pstate_reset_all_pid(void)
{
	unsigned int cpu;

	for_each_online_cpu(cpu) {
		if (all_cpu_data[cpu])
			intel_pstate_busy_pid_reset(all_cpu_data[cpu]);
	}
}

static inline void update_turbo_state(void)
{
	u64 misc_en;
	struct cpudata *cpu;

	cpu = all_cpu_data[0];
	rdmsrl(MSR_IA32_MISC_ENABLE, misc_en);
	limits->turbo_disabled =
		(misc_en & MSR_IA32_MISC_ENABLE_TURBO_DISABLE ||
		 cpu->pstate.max_pstate == cpu->pstate.turbo_pstate);
}

static void intel_pstate_hwp_set(void)
{
	int min, hw_min, max, hw_max, cpu, range, adj_range;
	u64 value, cap;

	rdmsrl(MSR_HWP_CAPABILITIES, cap);
	hw_min = HWP_LOWEST_PERF(cap);
	hw_max = HWP_HIGHEST_PERF(cap);
	range = hw_max - hw_min;

	get_online_cpus();

	for_each_online_cpu(cpu) {
		rdmsrl_on_cpu(cpu, MSR_HWP_REQUEST, &value);
		adj_range = limits->min_perf_pct * range / 100;
		min = hw_min + adj_range;
		value &= ~HWP_MIN_PERF(~0L);
		value |= HWP_MIN_PERF(min);

		adj_range = limits->max_perf_pct * range / 100;
		max = hw_min + adj_range;
		if (limits->no_turbo) {
			hw_max = HWP_GUARANTEED_PERF(cap);
			if (hw_max < max)
				max = hw_max;
		}

		value &= ~HWP_MAX_PERF(~0L);
		value |= HWP_MAX_PERF(max);
		wrmsrl_on_cpu(cpu, MSR_HWP_REQUEST, value);
	}

	put_online_cpus();
}

/************************** debugfs begin ************************/
static int pid_param_set(void *data, u64 val)
{
	*(u32 *)data = val;
	intel_pstate_reset_all_pid();
	return 0;
}

static int pid_param_get(void *data, u64 *val)
{
	*val = *(u32 *)data;
	return 0;
}
DEFINE_SIMPLE_ATTRIBUTE(fops_pid_param, pid_param_get, pid_param_set, "%llu\n");

struct pid_param {
	char *name;
	void *value;
};

static struct pid_param pid_files[] = {
	{"sample_rate_ms", &pid_params.sample_rate_ms},
	{"d_gain_pct", &pid_params.d_gain_pct},
	{"i_gain_pct", &pid_params.i_gain_pct},
	{"deadband", &pid_params.deadband},
	{"setpoint", &pid_params.setpoint},
	{"p_gain_pct", &pid_params.p_gain_pct},
	{NULL, NULL}
};

static void __init intel_pstate_debug_expose_params(void)
{
	struct dentry *debugfs_parent;
	int i = 0;

	if (hwp_active)
		return;
	debugfs_parent = debugfs_create_dir("pstate_snb", NULL);
	if (IS_ERR_OR_NULL(debugfs_parent))
		return;
	while (pid_files[i].name) {
		debugfs_create_file(pid_files[i].name, 0660,
				    debugfs_parent, pid_files[i].value,
				    &fops_pid_param);
		i++;
	}
}

/************************** debugfs end ************************/

/************************** sysfs begin ************************/
#define show_one(file_name, object)					\
	static ssize_t show_##file_name					\
	(struct kobject *kobj, struct attribute *attr, char *buf)	\
	{								\
		return sprintf(buf, "%u\n", limits->object);		\
	}

static ssize_t show_turbo_pct(struct kobject *kobj,
				struct attribute *attr, char *buf)
{
	struct cpudata *cpu;
	int total, no_turbo, turbo_pct;
	uint32_t turbo_fp;

	cpu = all_cpu_data[0];

	total = cpu->pstate.turbo_pstate - cpu->pstate.min_pstate + 1;
	no_turbo = cpu->pstate.max_pstate - cpu->pstate.min_pstate + 1;
	turbo_fp = div_fp(int_tofp(no_turbo), int_tofp(total));
	turbo_pct = 100 - fp_toint(mul_fp(turbo_fp, int_tofp(100)));
	return sprintf(buf, "%u\n", turbo_pct);
}

static ssize_t show_num_pstates(struct kobject *kobj,
				struct attribute *attr, char *buf)
{
	struct cpudata *cpu;
	int total;

	cpu = all_cpu_data[0];
	total = cpu->pstate.turbo_pstate - cpu->pstate.min_pstate + 1;
	return sprintf(buf, "%u\n", total);
}

static ssize_t show_no_turbo(struct kobject *kobj,
			     struct attribute *attr, char *buf)
{
	ssize_t ret;

	update_turbo_state();
	if (limits->turbo_disabled)
		ret = sprintf(buf, "%u\n", limits->turbo_disabled);
	else
		ret = sprintf(buf, "%u\n", limits->no_turbo);

	return ret;
}

static ssize_t store_no_turbo(struct kobject *a, struct attribute *b,
			      const char *buf, size_t count)
{
	unsigned int input;
	int ret;

	ret = sscanf(buf, "%u", &input);
	if (ret != 1)
		return -EINVAL;

	update_turbo_state();
	if (limits->turbo_disabled) {
		pr_warn("intel_pstate: Turbo disabled by BIOS or unavailable on processor\n");
		return -EPERM;
	}

	limits->no_turbo = clamp_t(int, input, 0, 1);

	if (hwp_active)
		intel_pstate_hwp_set();

	return count;
}

static ssize_t store_max_perf_pct(struct kobject *a, struct attribute *b,
				  const char *buf, size_t count)
{
	unsigned int input;
	int ret;

	ret = sscanf(buf, "%u", &input);
	if (ret != 1)
		return -EINVAL;

	limits->max_sysfs_pct = clamp_t(int, input, 0 , 100);
	limits->max_perf_pct = min(limits->max_policy_pct,
				   limits->max_sysfs_pct);
	limits->max_perf_pct = max(limits->min_policy_pct,
				   limits->max_perf_pct);
	limits->max_perf_pct = max(limits->min_perf_pct,
				   limits->max_perf_pct);
	limits->max_perf = div_fp(int_tofp(limits->max_perf_pct),
				  int_tofp(100));

	if (hwp_active)
		intel_pstate_hwp_set();
	return count;
}

static ssize_t store_min_perf_pct(struct kobject *a, struct attribute *b,
				  const char *buf, size_t count)
{
	unsigned int input;
	int ret;

	ret = sscanf(buf, "%u", &input);
	if (ret != 1)
		return -EINVAL;

	limits->min_sysfs_pct = clamp_t(int, input, 0 , 100);
	limits->min_perf_pct = max(limits->min_policy_pct,
				   limits->min_sysfs_pct);
	limits->min_perf_pct = min(limits->max_policy_pct,
				   limits->min_perf_pct);
	limits->min_perf_pct = min(limits->max_perf_pct,
				   limits->min_perf_pct);
	limits->min_perf = div_fp(int_tofp(limits->min_perf_pct),
				  int_tofp(100));

	if (hwp_active)
		intel_pstate_hwp_set();
	return count;
}

show_one(max_perf_pct, max_perf_pct);
show_one(min_perf_pct, min_perf_pct);

define_one_global_rw(no_turbo);
define_one_global_rw(max_perf_pct);
define_one_global_rw(min_perf_pct);
define_one_global_ro(turbo_pct);
define_one_global_ro(num_pstates);

static struct attribute *intel_pstate_attributes[] = {
	&no_turbo.attr,
	&max_perf_pct.attr,
	&min_perf_pct.attr,
	&turbo_pct.attr,
	&num_pstates.attr,
	NULL
};

static struct attribute_group intel_pstate_attr_group = {
	.attrs = intel_pstate_attributes,
};

static void __init intel_pstate_sysfs_expose_params(void)
{
	struct kobject *intel_pstate_kobject;
	int rc;

	intel_pstate_kobject = kobject_create_and_add("intel_pstate",
						&cpu_subsys.dev_root->kobj);
	BUG_ON(!intel_pstate_kobject);
	rc = sysfs_create_group(intel_pstate_kobject, &intel_pstate_attr_group);
	BUG_ON(rc);
}
/************************** sysfs end ************************/

static void intel_pstate_hwp_enable(struct cpudata *cpudata)
{
	wrmsrl_on_cpu(cpudata->cpu, MSR_PM_ENABLE, 0x1);
}

static int atom_get_min_pstate(void)
{
	u64 value;

	rdmsrl(ATOM_RATIOS, value);
	return (value >> 8) & 0x7F;
}

static int atom_get_max_pstate(void)
{
	u64 value;

	rdmsrl(ATOM_RATIOS, value);
	return (value >> 16) & 0x7F;
}

static int atom_get_turbo_pstate(void)
{
	u64 value;

	rdmsrl(ATOM_TURBO_RATIOS, value);
	return value & 0x7F;
}

static void atom_set_pstate(struct cpudata *cpudata, int pstate)
{
	u64 val;
	int32_t vid_fp;
	u32 vid;

	val = (u64)pstate << 8;
	if (limits->no_turbo && !limits->turbo_disabled)
		val |= (u64)1 << 32;

	vid_fp = cpudata->vid.min + mul_fp(
		int_tofp(pstate - cpudata->pstate.min_pstate),
		cpudata->vid.ratio);

	vid_fp = clamp_t(int32_t, vid_fp, cpudata->vid.min, cpudata->vid.max);
	vid = ceiling_fp(vid_fp);

	if (pstate > cpudata->pstate.max_pstate)
		vid = cpudata->vid.turbo;

	val |= vid;

	wrmsrl_on_cpu(cpudata->cpu, MSR_IA32_PERF_CTL, val);
}

static int silvermont_get_scaling(void)
{
	u64 value;
	int i;
	/* Defined in Table 35-6 from SDM (Sept 2015) */
	static int silvermont_freq_table[] = {
		83300, 100000, 133300, 116700, 80000};

	rdmsrl(MSR_FSB_FREQ, value);
	i = value & 0x7;
	WARN_ON(i > 4);

	return silvermont_freq_table[i];
}

static int airmont_get_scaling(void)
{
	u64 value;
	int i;
	/* Defined in Table 35-10 from SDM (Sept 2015) */
	static int airmont_freq_table[] = {
		83300, 100000, 133300, 116700, 80000,
		93300, 90000, 88900, 87500};

	rdmsrl(MSR_FSB_FREQ, value);
	i = value & 0xF;
	WARN_ON(i > 8);

	return airmont_freq_table[i];
}

static void atom_get_vid(struct cpudata *cpudata)
{
	u64 value;

	rdmsrl(ATOM_VIDS, value);
	cpudata->vid.min = int_tofp((value >> 8) & 0x7f);
	cpudata->vid.max = int_tofp((value >> 16) & 0x7f);
	cpudata->vid.ratio = div_fp(
		cpudata->vid.max - cpudata->vid.min,
		int_tofp(cpudata->pstate.max_pstate -
			cpudata->pstate.min_pstate));

	rdmsrl(ATOM_TURBO_VIDS, value);
	cpudata->vid.turbo = value & 0x7f;
}

static int core_get_min_pstate(void)
{
	u64 value;

	rdmsrl(MSR_PLATFORM_INFO, value);
	return (value >> 40) & 0xFF;
}

static int core_get_max_pstate_physical(void)
{
	u64 value;

	rdmsrl(MSR_PLATFORM_INFO, value);
	return (value >> 8) & 0xFF;
}

static int core_get_max_pstate(void)
{
	u64 tar;
	u64 plat_info;
	int max_pstate;
	int err;

	rdmsrl(MSR_PLATFORM_INFO, plat_info);
	max_pstate = (plat_info >> 8) & 0xFF;

	err = rdmsrl_safe(MSR_TURBO_ACTIVATION_RATIO, &tar);
	if (!err) {
		/* Do some sanity checking for safety */
		if (plat_info & 0x600000000) {
			u64 tdp_ctrl;
			u64 tdp_ratio;
			int tdp_msr;

			err = rdmsrl_safe(MSR_CONFIG_TDP_CONTROL, &tdp_ctrl);
			if (err)
				goto skip_tar;

			tdp_msr = MSR_CONFIG_TDP_NOMINAL + tdp_ctrl;
			err = rdmsrl_safe(tdp_msr, &tdp_ratio);
			if (err)
				goto skip_tar;

			if (tdp_ratio - 1 == tar) {
				max_pstate = tar;
				pr_debug("max_pstate=TAC %x\n", max_pstate);
			} else {
				goto skip_tar;
			}
		}
	}

skip_tar:
	return max_pstate;
}

static int core_get_turbo_pstate(void)
{
	u64 value;
	int nont, ret;

	rdmsrl(MSR_NHM_TURBO_RATIO_LIMIT, value);
	nont = core_get_max_pstate();
	ret = (value) & 255;
	if (ret <= nont)
		ret = nont;
	return ret;
}

static inline int core_get_scaling(void)
{
	return 100000;
}

static void core_set_pstate(struct cpudata *cpudata, int pstate)
{
	u64 val;

	val = (u64)pstate << 8;
	if (limits->no_turbo && !limits->turbo_disabled)
		val |= (u64)1 << 32;

	wrmsrl_on_cpu(cpudata->cpu, MSR_IA32_PERF_CTL, val);
}

static int knl_get_turbo_pstate(void)
{
	u64 value;
	int nont, ret;

	rdmsrl(MSR_NHM_TURBO_RATIO_LIMIT, value);
	nont = core_get_max_pstate();
	ret = (((value) >> 8) & 0xFF);
	if (ret <= nont)
		ret = nont;
	return ret;
}

static struct cpu_defaults core_params = {
	.pid_policy = {
		.sample_rate_ms = 10,
		.deadband = 0,
		.setpoint = 97,
		.p_gain_pct = 20,
		.d_gain_pct = 0,
		.i_gain_pct = 0,
	},
	.funcs = {
		.get_max = core_get_max_pstate,
		.get_max_physical = core_get_max_pstate_physical,
		.get_min = core_get_min_pstate,
		.get_turbo = core_get_turbo_pstate,
		.get_scaling = core_get_scaling,
		.set = core_set_pstate,
	},
};

static struct cpu_defaults silvermont_params = {
	.pid_policy = {
		.sample_rate_ms = 10,
		.deadband = 0,
		.setpoint = 60,
		.p_gain_pct = 14,
		.d_gain_pct = 0,
		.i_gain_pct = 4,
	},
	.funcs = {
		.get_max = atom_get_max_pstate,
		.get_max_physical = atom_get_max_pstate,
		.get_min = atom_get_min_pstate,
		.get_turbo = atom_get_turbo_pstate,
		.set = atom_set_pstate,
		.get_scaling = silvermont_get_scaling,
		.get_vid = atom_get_vid,
	},
};

static struct cpu_defaults airmont_params = {
	.pid_policy = {
		.sample_rate_ms = 10,
		.deadband = 0,
		.setpoint = 60,
		.p_gain_pct = 14,
		.d_gain_pct = 0,
		.i_gain_pct = 4,
	},
	.funcs = {
<<<<<<< HEAD
		.get_max = byt_get_max_pstate,
		.get_max_physical = byt_get_max_pstate,
		.get_min = byt_get_min_pstate,
		.get_turbo = byt_get_turbo_pstate,
		.set = byt_set_pstate,
		.get_scaling = byt_get_scaling,
		.get_vid = byt_get_vid,
=======
		.get_max = atom_get_max_pstate,
		.get_max_physical = atom_get_max_pstate,
		.get_min = atom_get_min_pstate,
		.get_turbo = atom_get_turbo_pstate,
		.set = atom_set_pstate,
		.get_scaling = airmont_get_scaling,
		.get_vid = atom_get_vid,
>>>>>>> 06a691e6
	},
};

static struct cpu_defaults knl_params = {
	.pid_policy = {
		.sample_rate_ms = 10,
		.deadband = 0,
		.setpoint = 97,
		.p_gain_pct = 20,
		.d_gain_pct = 0,
		.i_gain_pct = 0,
	},
	.funcs = {
		.get_max = core_get_max_pstate,
		.get_max_physical = core_get_max_pstate_physical,
		.get_min = core_get_min_pstate,
		.get_turbo = knl_get_turbo_pstate,
		.get_scaling = core_get_scaling,
		.set = core_set_pstate,
	},
};

static void intel_pstate_get_min_max(struct cpudata *cpu, int *min, int *max)
{
	int max_perf = cpu->pstate.turbo_pstate;
	int max_perf_adj;
	int min_perf;

	if (limits->no_turbo || limits->turbo_disabled)
		max_perf = cpu->pstate.max_pstate;

	/*
	 * performance can be limited by user through sysfs, by cpufreq
	 * policy, or by cpu specific default values determined through
	 * experimentation.
	 */
<<<<<<< HEAD
	if (limits->max_perf_ctl && limits->max_sysfs_pct >=
						limits->max_policy_pct) {
		*max = limits->max_perf_ctl;
	} else {
		max_perf_adj = fp_toint(mul_fp(int_tofp(max_perf),
					limits->max_perf));
		*max = clamp_t(int, max_perf_adj, cpu->pstate.min_pstate,
			       cpu->pstate.turbo_pstate);
	}

	if (limits->min_perf_ctl) {
		*min = limits->min_perf_ctl;
	} else {
		min_perf = fp_toint(mul_fp(int_tofp(max_perf),
				    limits->min_perf));
		*min = clamp_t(int, min_perf, cpu->pstate.min_pstate, max_perf);
	}
=======
	max_perf_adj = fp_toint(mul_fp(int_tofp(max_perf), limits->max_perf));
	*max = clamp_t(int, max_perf_adj,
			cpu->pstate.min_pstate, cpu->pstate.turbo_pstate);

	min_perf = fp_toint(mul_fp(int_tofp(max_perf), limits->min_perf));
	*min = clamp_t(int, min_perf, cpu->pstate.min_pstate, max_perf);
>>>>>>> 06a691e6
}

static void intel_pstate_set_pstate(struct cpudata *cpu, int pstate, bool force)
{
	int max_perf, min_perf;

	if (force) {
		update_turbo_state();

		intel_pstate_get_min_max(cpu, &min_perf, &max_perf);

		pstate = clamp_t(int, pstate, min_perf, max_perf);

		if (pstate == cpu->pstate.current_pstate)
			return;
	}
	trace_cpu_frequency(pstate * cpu->pstate.scaling, cpu->cpu);

	cpu->pstate.current_pstate = pstate;

	pstate_funcs.set(cpu, pstate);
}

static void intel_pstate_get_cpu_pstates(struct cpudata *cpu)
{
	cpu->pstate.min_pstate = pstate_funcs.get_min();
	cpu->pstate.max_pstate = pstate_funcs.get_max();
	cpu->pstate.max_pstate_physical = pstate_funcs.get_max_physical();
	cpu->pstate.turbo_pstate = pstate_funcs.get_turbo();
	cpu->pstate.scaling = pstate_funcs.get_scaling();

	if (pstate_funcs.get_vid)
		pstate_funcs.get_vid(cpu);
	intel_pstate_set_pstate(cpu, cpu->pstate.min_pstate, false);
}

static inline void intel_pstate_calc_busy(struct cpudata *cpu)
{
	struct sample *sample = &cpu->sample;
	int64_t core_pct;

	core_pct = int_tofp(sample->aperf) * int_tofp(100);
	core_pct = div64_u64(core_pct, int_tofp(sample->mperf));

	sample->freq = fp_toint(
		mul_fp(int_tofp(
			cpu->pstate.max_pstate_physical *
			cpu->pstate.scaling / 100),
			core_pct));

	sample->core_pct_busy = (int32_t)core_pct;
}

static inline void intel_pstate_sample(struct cpudata *cpu)
{
	u64 aperf, mperf;
	unsigned long flags;
	u64 tsc;

	local_irq_save(flags);
	rdmsrl(MSR_IA32_APERF, aperf);
	rdmsrl(MSR_IA32_MPERF, mperf);
	if (cpu->prev_mperf == mperf) {
		local_irq_restore(flags);
		return;
	}

	tsc = rdtsc();
	local_irq_restore(flags);

	cpu->last_sample_time = cpu->sample.time;
	cpu->sample.time = ktime_get();
	cpu->sample.aperf = aperf;
	cpu->sample.mperf = mperf;
	cpu->sample.tsc =  tsc;
	cpu->sample.aperf -= cpu->prev_aperf;
	cpu->sample.mperf -= cpu->prev_mperf;
	cpu->sample.tsc -= cpu->prev_tsc;

	intel_pstate_calc_busy(cpu);

	cpu->prev_aperf = aperf;
	cpu->prev_mperf = mperf;
	cpu->prev_tsc = tsc;
}

static inline void intel_hwp_set_sample_time(struct cpudata *cpu)
{
	int delay;

	delay = msecs_to_jiffies(50);
	mod_timer_pinned(&cpu->timer, jiffies + delay);
}

static inline void intel_pstate_set_sample_time(struct cpudata *cpu)
{
	int delay;

	delay = msecs_to_jiffies(pid_params.sample_rate_ms);
	mod_timer_pinned(&cpu->timer, jiffies + delay);
}

static inline int32_t intel_pstate_get_scaled_busy(struct cpudata *cpu)
{
	int32_t core_busy, max_pstate, current_pstate, sample_ratio;
	s64 duration_us;
	u32 sample_time;

	/*
	 * core_busy is the ratio of actual performance to max
	 * max_pstate is the max non turbo pstate available
	 * current_pstate was the pstate that was requested during
	 * 	the last sample period.
	 *
	 * We normalize core_busy, which was our actual percent
	 * performance to what we requested during the last sample
	 * period. The result will be a percentage of busy at a
	 * specified pstate.
	 */
	core_busy = cpu->sample.core_pct_busy;
	max_pstate = int_tofp(cpu->pstate.max_pstate_physical);
	current_pstate = int_tofp(cpu->pstate.current_pstate);
	core_busy = mul_fp(core_busy, div_fp(max_pstate, current_pstate));

	/*
	 * Since we have a deferred timer, it will not fire unless
	 * we are in C0.  So, determine if the actual elapsed time
	 * is significantly greater (3x) than our sample interval.  If it
	 * is, then we were idle for a long enough period of time
	 * to adjust our busyness.
	 */
	sample_time = pid_params.sample_rate_ms  * USEC_PER_MSEC;
	duration_us = ktime_us_delta(cpu->sample.time,
				     cpu->last_sample_time);
	if (duration_us > sample_time * 3) {
		sample_ratio = div_fp(int_tofp(sample_time),
				      int_tofp(duration_us));
		core_busy = mul_fp(core_busy, sample_ratio);
	}

	return core_busy;
}

static inline void intel_pstate_adjust_busy_pstate(struct cpudata *cpu)
{
	int32_t busy_scaled;
	struct _pid *pid;
	signed int ctl;
	int from;
	struct sample *sample;

	from = cpu->pstate.current_pstate;

	pid = &cpu->pid;
	busy_scaled = intel_pstate_get_scaled_busy(cpu);

	ctl = pid_calc(pid, busy_scaled);

	/* Negative values of ctl increase the pstate and vice versa */
	intel_pstate_set_pstate(cpu, cpu->pstate.current_pstate - ctl, true);

	sample = &cpu->sample;
	trace_pstate_sample(fp_toint(sample->core_pct_busy),
		fp_toint(busy_scaled),
		from,
		cpu->pstate.current_pstate,
		sample->mperf,
		sample->aperf,
		sample->tsc,
		sample->freq);
}

static void intel_hwp_timer_func(unsigned long __data)
{
	struct cpudata *cpu = (struct cpudata *) __data;

	intel_pstate_sample(cpu);
	intel_hwp_set_sample_time(cpu);
}

static void intel_pstate_timer_func(unsigned long __data)
{
	struct cpudata *cpu = (struct cpudata *) __data;

	intel_pstate_sample(cpu);

	intel_pstate_adjust_busy_pstate(cpu);

	intel_pstate_set_sample_time(cpu);
}

#define ICPU(model, policy) \
	{ X86_VENDOR_INTEL, 6, model, X86_FEATURE_APERFMPERF,\
			(unsigned long)&policy }

static const struct x86_cpu_id intel_pstate_cpu_ids[] = {
	ICPU(0x2a, core_params),
	ICPU(0x2d, core_params),
	ICPU(0x37, silvermont_params),
	ICPU(0x3a, core_params),
	ICPU(0x3c, core_params),
	ICPU(0x3d, core_params),
	ICPU(0x3e, core_params),
	ICPU(0x3f, core_params),
	ICPU(0x45, core_params),
	ICPU(0x46, core_params),
	ICPU(0x47, core_params),
	ICPU(0x4c, airmont_params),
	ICPU(0x4e, core_params),
	ICPU(0x4f, core_params),
	ICPU(0x5e, core_params),
	ICPU(0x56, core_params),
	ICPU(0x57, knl_params),
	{}
};
MODULE_DEVICE_TABLE(x86cpu, intel_pstate_cpu_ids);

static const struct x86_cpu_id intel_pstate_cpu_oob_ids[] = {
	ICPU(0x56, core_params),
	{}
};

static int intel_pstate_init_cpu(unsigned int cpunum)
{
	struct cpudata *cpu;

	if (!all_cpu_data[cpunum])
		all_cpu_data[cpunum] = kzalloc(sizeof(struct cpudata),
					       GFP_KERNEL);
	if (!all_cpu_data[cpunum])
		return -ENOMEM;

	cpu = all_cpu_data[cpunum];

	cpu->cpu = cpunum;

	if (hwp_active)
		intel_pstate_hwp_enable(cpu);

	intel_pstate_get_cpu_pstates(cpu);

	init_timer_deferrable(&cpu->timer);
	cpu->timer.data = (unsigned long)cpu;
	cpu->timer.expires = jiffies + HZ/100;

	if (!hwp_active)
		cpu->timer.function = intel_pstate_timer_func;
	else
		cpu->timer.function = intel_hwp_timer_func;

	intel_pstate_busy_pid_reset(cpu);
	intel_pstate_sample(cpu);

	add_timer_on(&cpu->timer, cpunum);

	pr_debug("intel_pstate: controlling: cpu %d\n", cpunum);

	return 0;
}

static unsigned int intel_pstate_get(unsigned int cpu_num)
{
	struct sample *sample;
	struct cpudata *cpu;

	cpu = all_cpu_data[cpu_num];
	if (!cpu)
		return 0;
	sample = &cpu->sample;
	return sample->freq;
}

static int intel_pstate_set_policy(struct cpufreq_policy *policy)
{
#if IS_ENABLED(CONFIG_ACPI)
	struct cpudata *cpu;
	int i;
#endif
	pr_debug("intel_pstate: %s max %u policy->max %u\n", __func__,
		 policy->cpuinfo.max_freq, policy->max);
	if (!policy->cpuinfo.max_freq)
		return -ENODEV;

	if (policy->policy == CPUFREQ_POLICY_PERFORMANCE &&
	    policy->max >= policy->cpuinfo.max_freq) {
		pr_debug("intel_pstate: set performance\n");
		limits = &performance_limits;
		return 0;
	}

	pr_debug("intel_pstate: set powersave\n");
	limits = &powersave_limits;
	limits->min_policy_pct = (policy->min * 100) / policy->cpuinfo.max_freq;
	limits->min_policy_pct = clamp_t(int, limits->min_policy_pct, 0 , 100);
	limits->max_policy_pct = (policy->max * 100) / policy->cpuinfo.max_freq;
	limits->max_policy_pct = clamp_t(int, limits->max_policy_pct, 0 , 100);

	/* Normalize user input to [min_policy_pct, max_policy_pct] */
	limits->min_perf_pct = max(limits->min_policy_pct,
				   limits->min_sysfs_pct);
	limits->min_perf_pct = min(limits->max_policy_pct,
				   limits->min_perf_pct);
	limits->max_perf_pct = min(limits->max_policy_pct,
				   limits->max_sysfs_pct);
	limits->max_perf_pct = max(limits->min_policy_pct,
				   limits->max_perf_pct);

	/* Make sure min_perf_pct <= max_perf_pct */
	limits->min_perf_pct = min(limits->max_perf_pct, limits->min_perf_pct);
<<<<<<< HEAD

	limits->min_perf = div_fp(int_tofp(limits->min_perf_pct),
				  int_tofp(100));
	limits->max_perf = div_fp(int_tofp(limits->max_perf_pct),
				  int_tofp(100));

#if IS_ENABLED(CONFIG_ACPI)
	cpu = all_cpu_data[policy->cpu];
	for (i = 0; i < cpu->acpi_perf_data.state_count; i++) {
		int control;

		control = convert_to_native_pstate_format(cpu, i);
		if (control * cpu->pstate.scaling == policy->max)
			limits->max_perf_ctl = control;
		if (control * cpu->pstate.scaling == policy->min)
			limits->min_perf_ctl = control;
	}

	pr_debug("intel_pstate: max %u policy_max %u perf_ctl [0x%x-0x%x]\n",
		 policy->cpuinfo.max_freq, policy->max, limits->min_perf_ctl,
		 limits->max_perf_ctl);
#endif
=======

	limits->min_perf = div_fp(int_tofp(limits->min_perf_pct),
				  int_tofp(100));
	limits->max_perf = div_fp(int_tofp(limits->max_perf_pct),
				  int_tofp(100));
>>>>>>> 06a691e6

	if (hwp_active)
		intel_pstate_hwp_set();

	return 0;
}

static int intel_pstate_verify_policy(struct cpufreq_policy *policy)
{
	cpufreq_verify_within_cpu_limits(policy);

	if (policy->policy != CPUFREQ_POLICY_POWERSAVE &&
	    policy->policy != CPUFREQ_POLICY_PERFORMANCE)
		return -EINVAL;

	return 0;
}

static void intel_pstate_stop_cpu(struct cpufreq_policy *policy)
{
	int cpu_num = policy->cpu;
	struct cpudata *cpu = all_cpu_data[cpu_num];

	pr_debug("intel_pstate: CPU %d exiting\n", cpu_num);

	del_timer_sync(&all_cpu_data[cpu_num]->timer);
	if (hwp_active)
		return;

	intel_pstate_set_pstate(cpu, cpu->pstate.min_pstate, false);
}

static int intel_pstate_cpu_init(struct cpufreq_policy *policy)
{
	struct cpudata *cpu;
	int rc;

	rc = intel_pstate_init_cpu(policy->cpu);
	if (rc)
		return rc;

	cpu = all_cpu_data[policy->cpu];

	if (limits->min_perf_pct == 100 && limits->max_perf_pct == 100)
		policy->policy = CPUFREQ_POLICY_PERFORMANCE;
	else
		policy->policy = CPUFREQ_POLICY_POWERSAVE;

	policy->min = cpu->pstate.min_pstate * cpu->pstate.scaling;
	policy->max = cpu->pstate.turbo_pstate * cpu->pstate.scaling;

	/* cpuinfo and default policy values */
	policy->cpuinfo.min_freq = cpu->pstate.min_pstate * cpu->pstate.scaling;
	policy->cpuinfo.max_freq =
		cpu->pstate.turbo_pstate * cpu->pstate.scaling;
	if (!no_acpi_perf)
		intel_pstate_init_perf_limits(policy);
	/*
	 * If there is no acpi perf data or error, we ignore and use Intel P
	 * state calculated limits, So this is not fatal error.
	 */
	policy->cpuinfo.transition_latency = CPUFREQ_ETERNAL;
	cpumask_set_cpu(policy->cpu, policy->cpus);

	return 0;
}

static int intel_pstate_cpu_exit(struct cpufreq_policy *policy)
{
	return intel_pstate_exit_perf_limits(policy);
}

static struct cpufreq_driver intel_pstate_driver = {
	.flags		= CPUFREQ_CONST_LOOPS,
	.verify		= intel_pstate_verify_policy,
	.setpolicy	= intel_pstate_set_policy,
	.get		= intel_pstate_get,
	.init		= intel_pstate_cpu_init,
	.exit		= intel_pstate_cpu_exit,
	.stop_cpu	= intel_pstate_stop_cpu,
	.name		= "intel_pstate",
};

static int __initdata no_load;
static int __initdata no_hwp;
static int __initdata hwp_only;
static unsigned int force_load;

static int intel_pstate_msrs_not_valid(void)
{
	if (!pstate_funcs.get_max() ||
	    !pstate_funcs.get_min() ||
	    !pstate_funcs.get_turbo())
		return -ENODEV;

	return 0;
}

static void copy_pid_params(struct pstate_adjust_policy *policy)
{
	pid_params.sample_rate_ms = policy->sample_rate_ms;
	pid_params.p_gain_pct = policy->p_gain_pct;
	pid_params.i_gain_pct = policy->i_gain_pct;
	pid_params.d_gain_pct = policy->d_gain_pct;
	pid_params.deadband = policy->deadband;
	pid_params.setpoint = policy->setpoint;
}

static void copy_cpu_funcs(struct pstate_funcs *funcs)
{
	pstate_funcs.get_max   = funcs->get_max;
	pstate_funcs.get_max_physical = funcs->get_max_physical;
	pstate_funcs.get_min   = funcs->get_min;
	pstate_funcs.get_turbo = funcs->get_turbo;
	pstate_funcs.get_scaling = funcs->get_scaling;
	pstate_funcs.set       = funcs->set;
	pstate_funcs.get_vid   = funcs->get_vid;
}

#if IS_ENABLED(CONFIG_ACPI)

static bool intel_pstate_no_acpi_pss(void)
{
	int i;

	for_each_possible_cpu(i) {
		acpi_status status;
		union acpi_object *pss;
		struct acpi_buffer buffer = { ACPI_ALLOCATE_BUFFER, NULL };
		struct acpi_processor *pr = per_cpu(processors, i);

		if (!pr)
			continue;

		status = acpi_evaluate_object(pr->handle, "_PSS", NULL, &buffer);
		if (ACPI_FAILURE(status))
			continue;

		pss = buffer.pointer;
		if (pss && pss->type == ACPI_TYPE_PACKAGE) {
			kfree(pss);
			return false;
		}

		kfree(pss);
	}

	return true;
}

static bool intel_pstate_has_acpi_ppc(void)
{
	int i;

	for_each_possible_cpu(i) {
		struct acpi_processor *pr = per_cpu(processors, i);

		if (!pr)
			continue;
		if (acpi_has_method(pr->handle, "_PPC"))
			return true;
	}
	return false;
}

enum {
	PSS,
	PPC,
};

struct hw_vendor_info {
	u16  valid;
	char oem_id[ACPI_OEM_ID_SIZE];
	char oem_table_id[ACPI_OEM_TABLE_ID_SIZE];
	int  oem_pwr_table;
};

/* Hardware vendor-specific info that has its own power management modes */
static struct hw_vendor_info vendor_info[] = {
	{1, "HP    ", "ProLiant", PSS},
	{1, "ORACLE", "X4-2    ", PPC},
	{1, "ORACLE", "X4-2L   ", PPC},
	{1, "ORACLE", "X4-2B   ", PPC},
	{1, "ORACLE", "X3-2    ", PPC},
	{1, "ORACLE", "X3-2L   ", PPC},
	{1, "ORACLE", "X3-2B   ", PPC},
	{1, "ORACLE", "X4470M2 ", PPC},
	{1, "ORACLE", "X4270M3 ", PPC},
	{1, "ORACLE", "X4270M2 ", PPC},
	{1, "ORACLE", "X4170M2 ", PPC},
	{1, "ORACLE", "X4170 M3", PPC},
	{1, "ORACLE", "X4275 M3", PPC},
	{1, "ORACLE", "X6-2    ", PPC},
	{1, "ORACLE", "Sudbury ", PPC},
	{0, "", ""},
};

static bool intel_pstate_platform_pwr_mgmt_exists(void)
{
	struct acpi_table_header hdr;
	struct hw_vendor_info *v_info;
	const struct x86_cpu_id *id;
	u64 misc_pwr;

	id = x86_match_cpu(intel_pstate_cpu_oob_ids);
	if (id) {
		rdmsrl(MSR_MISC_PWR_MGMT, misc_pwr);
		if ( misc_pwr & (1 << 8))
			return true;
	}

	if (acpi_disabled ||
	    ACPI_FAILURE(acpi_get_table_header(ACPI_SIG_FADT, 0, &hdr)))
		return false;

	for (v_info = vendor_info; v_info->valid; v_info++) {
		if (!strncmp(hdr.oem_id, v_info->oem_id, ACPI_OEM_ID_SIZE) &&
			!strncmp(hdr.oem_table_id, v_info->oem_table_id,
						ACPI_OEM_TABLE_ID_SIZE))
			switch (v_info->oem_pwr_table) {
			case PSS:
				return intel_pstate_no_acpi_pss();
			case PPC:
				return intel_pstate_has_acpi_ppc() &&
					(!force_load);
			}
	}

	return false;
}
#else /* CONFIG_ACPI not enabled */
static inline bool intel_pstate_platform_pwr_mgmt_exists(void) { return false; }
static inline bool intel_pstate_has_acpi_ppc(void) { return false; }
#endif /* CONFIG_ACPI */

static int __init intel_pstate_init(void)
{
	int cpu, rc = 0;
	const struct x86_cpu_id *id;
	struct cpu_defaults *cpu_def;

	if (no_load)
		return -ENODEV;

	id = x86_match_cpu(intel_pstate_cpu_ids);
	if (!id)
		return -ENODEV;

	/*
	 * The Intel pstate driver will be ignored if the platform
	 * firmware has its own power management modes.
	 */
	if (intel_pstate_platform_pwr_mgmt_exists())
		return -ENODEV;

	cpu_def = (struct cpu_defaults *)id->driver_data;

	copy_pid_params(&cpu_def->pid_policy);
	copy_cpu_funcs(&cpu_def->funcs);

	if (intel_pstate_msrs_not_valid())
		return -ENODEV;

	pr_info("Intel P-state driver initializing.\n");

	all_cpu_data = vzalloc(sizeof(void *) * num_possible_cpus());
	if (!all_cpu_data)
		return -ENOMEM;

	if (static_cpu_has_safe(X86_FEATURE_HWP) && !no_hwp) {
		pr_info("intel_pstate: HWP enabled\n");
		hwp_active++;
	}

	if (!hwp_active && hwp_only)
		goto out;

	rc = cpufreq_register_driver(&intel_pstate_driver);
	if (rc)
		goto out;

	intel_pstate_debug_expose_params();
	intel_pstate_sysfs_expose_params();

	return rc;
out:
	get_online_cpus();
	for_each_online_cpu(cpu) {
		if (all_cpu_data[cpu]) {
			del_timer_sync(&all_cpu_data[cpu]->timer);
			kfree(all_cpu_data[cpu]);
		}
	}

	put_online_cpus();
	vfree(all_cpu_data);
	return -ENODEV;
}
device_initcall(intel_pstate_init);

static int __init intel_pstate_setup(char *str)
{
	if (!str)
		return -EINVAL;

	if (!strcmp(str, "disable"))
		no_load = 1;
	if (!strcmp(str, "no_hwp")) {
		pr_info("intel_pstate: HWP disabled\n");
		no_hwp = 1;
	}
	if (!strcmp(str, "force"))
		force_load = 1;
	if (!strcmp(str, "hwp_only"))
		hwp_only = 1;
	if (!strcmp(str, "no_acpi"))
		no_acpi_perf = 1;

	return 0;
}
early_param("intel_pstate", intel_pstate_setup);

MODULE_AUTHOR("Dirk Brandewie <dirk.j.brandewie@intel.com>");
MODULE_DESCRIPTION("'intel_pstate' - P state driver Intel Core processors");
MODULE_LICENSE("GPL");<|MERGE_RESOLUTION|>--- conflicted
+++ resolved
@@ -34,21 +34,10 @@
 #include <asm/cpu_device_id.h>
 #include <asm/cpufeature.h>
 
-<<<<<<< HEAD
-#if IS_ENABLED(CONFIG_ACPI)
-#include <acpi/processor.h>
-#endif
-
-#define BYT_RATIOS		0x66a
-#define BYT_VIDS		0x66b
-#define BYT_TURBO_RATIOS	0x66c
-#define BYT_TURBO_VIDS		0x66d
-=======
 #define ATOM_RATIOS		0x66a
 #define ATOM_VIDS		0x66b
 #define ATOM_TURBO_RATIOS	0x66c
 #define ATOM_TURBO_VIDS		0x66d
->>>>>>> 06a691e6
 
 #define FRAC_BITS 8
 #define int_tofp(X) ((int64_t)(X) << FRAC_BITS)
@@ -124,9 +113,6 @@
 	u64	prev_mperf;
 	u64	prev_tsc;
 	struct sample sample;
-#if IS_ENABLED(CONFIG_ACPI)
-	struct acpi_processor_performance acpi_perf_data;
-#endif
 };
 
 static struct cpudata **all_cpu_data;
@@ -157,7 +143,6 @@
 static struct pstate_adjust_policy pid_params;
 static struct pstate_funcs pstate_funcs;
 static int hwp_active;
-static int no_acpi_perf;
 
 struct perf_limits {
 	int no_turbo;
@@ -170,8 +155,6 @@
 	int max_sysfs_pct;
 	int min_policy_pct;
 	int min_sysfs_pct;
-	int max_perf_ctl;
-	int min_perf_ctl;
 };
 
 static struct perf_limits performance_limits = {
@@ -198,8 +181,6 @@
 	.max_sysfs_pct = 100,
 	.min_policy_pct = 0,
 	.min_sysfs_pct = 0,
-	.max_perf_ctl = 0,
-	.min_perf_ctl = 0,
 };
 
 #ifdef CONFIG_CPU_FREQ_DEFAULT_GOV_PERFORMANCE
@@ -208,156 +189,6 @@
 static struct perf_limits *limits = &powersave_limits;
 #endif
 
-<<<<<<< HEAD
-#if IS_ENABLED(CONFIG_ACPI)
-/*
- * The max target pstate ratio is a 8 bit value in both PLATFORM_INFO MSR and
- * in TURBO_RATIO_LIMIT MSR, which pstate driver stores in max_pstate and
- * max_turbo_pstate fields. The PERF_CTL MSR contains 16 bit value for P state
- * ratio, out of it only high 8 bits are used. For example 0x1700 is setting
- * target ratio 0x17. The _PSS control value stores in a format which can be
- * directly written to PERF_CTL MSR. But in intel_pstate driver this shift
- * occurs during write to PERF_CTL (E.g. for cores core_set_pstate()).
- * This function converts the _PSS control value to intel pstate driver format
- * for comparison and assignment.
- */
-static int convert_to_native_pstate_format(struct cpudata *cpu, int index)
-{
-	return cpu->acpi_perf_data.states[index].control >> 8;
-}
-
-static int intel_pstate_init_perf_limits(struct cpufreq_policy *policy)
-{
-	struct cpudata *cpu;
-	int ret;
-	bool turbo_absent = false;
-	int max_pstate_index;
-	int min_pss_ctl, max_pss_ctl, turbo_pss_ctl;
-	int i;
-
-	cpu = all_cpu_data[policy->cpu];
-
-	pr_debug("intel_pstate: default limits 0x%x 0x%x 0x%x\n",
-		 cpu->pstate.min_pstate, cpu->pstate.max_pstate,
-		 cpu->pstate.turbo_pstate);
-
-	if (!cpu->acpi_perf_data.shared_cpu_map &&
-	    zalloc_cpumask_var_node(&cpu->acpi_perf_data.shared_cpu_map,
-				    GFP_KERNEL, cpu_to_node(policy->cpu))) {
-		return -ENOMEM;
-	}
-
-	ret = acpi_processor_register_performance(&cpu->acpi_perf_data,
-						  policy->cpu);
-	if (ret)
-		return ret;
-
-	/*
-	 * Check if the control value in _PSS is for PERF_CTL MSR, which should
-	 * guarantee that the states returned by it map to the states in our
-	 * list directly.
-	 */
-	if (cpu->acpi_perf_data.control_register.space_id !=
-						ACPI_ADR_SPACE_FIXED_HARDWARE)
-		return -EIO;
-
-	pr_debug("intel_pstate: CPU%u - ACPI _PSS perf data\n", policy->cpu);
-	for (i = 0; i < cpu->acpi_perf_data.state_count; i++)
-		pr_debug("     %cP%d: %u MHz, %u mW, 0x%x\n",
-			 (i == cpu->acpi_perf_data.state ? '*' : ' '), i,
-			 (u32) cpu->acpi_perf_data.states[i].core_frequency,
-			 (u32) cpu->acpi_perf_data.states[i].power,
-			 (u32) cpu->acpi_perf_data.states[i].control);
-
-	/*
-	 * If there is only one entry _PSS, simply ignore _PSS and continue as
-	 * usual without taking _PSS into account
-	 */
-	if (cpu->acpi_perf_data.state_count < 2)
-		return 0;
-
-	turbo_pss_ctl = convert_to_native_pstate_format(cpu, 0);
-	min_pss_ctl = convert_to_native_pstate_format(cpu,
-					cpu->acpi_perf_data.state_count - 1);
-	/* Check if there is a turbo freq in _PSS */
-	if (turbo_pss_ctl <= cpu->pstate.max_pstate &&
-	    turbo_pss_ctl > cpu->pstate.min_pstate) {
-		pr_debug("intel_pstate: no turbo range exists in _PSS\n");
-		limits->no_turbo = limits->turbo_disabled = 1;
-		cpu->pstate.turbo_pstate = cpu->pstate.max_pstate;
-		turbo_absent = true;
-	}
-
-	/* Check if the max non turbo p state < Intel P state max */
-	max_pstate_index = turbo_absent ? 0 : 1;
-	max_pss_ctl = convert_to_native_pstate_format(cpu, max_pstate_index);
-	if (max_pss_ctl < cpu->pstate.max_pstate &&
-	    max_pss_ctl > cpu->pstate.min_pstate)
-		cpu->pstate.max_pstate = max_pss_ctl;
-
-	/* check If min perf > Intel P State min */
-	if (min_pss_ctl > cpu->pstate.min_pstate &&
-	    min_pss_ctl < cpu->pstate.max_pstate) {
-		cpu->pstate.min_pstate = min_pss_ctl;
-		policy->cpuinfo.min_freq = min_pss_ctl * cpu->pstate.scaling;
-	}
-
-	if (turbo_absent)
-		policy->cpuinfo.max_freq = cpu->pstate.max_pstate *
-						cpu->pstate.scaling;
-	else {
-		policy->cpuinfo.max_freq = cpu->pstate.turbo_pstate *
-						cpu->pstate.scaling;
-		/*
-		 * The _PSS table doesn't contain whole turbo frequency range.
-		 * This just contains +1 MHZ above the max non turbo frequency,
-		 * with control value corresponding to max turbo ratio. But
-		 * when cpufreq set policy is called, it will call with this
-		 * max frequency, which will cause a reduced performance as
-		 * this driver uses real max turbo frequency as the max
-		 * frequeny. So correct this frequency in _PSS table to
-		 * correct max turbo frequency based on the turbo ratio.
-		 * Also need to convert to MHz as _PSS freq is in MHz.
-		 */
-		cpu->acpi_perf_data.states[0].core_frequency =
-						turbo_pss_ctl * 100;
-	}
-
-	pr_debug("intel_pstate: Updated limits using _PSS 0x%x 0x%x 0x%x\n",
-		 cpu->pstate.min_pstate, cpu->pstate.max_pstate,
-		 cpu->pstate.turbo_pstate);
-	pr_debug("intel_pstate: policy max_freq=%d Khz min_freq = %d KHz\n",
-		 policy->cpuinfo.max_freq, policy->cpuinfo.min_freq);
-
-	return 0;
-}
-
-static int intel_pstate_exit_perf_limits(struct cpufreq_policy *policy)
-{
-	struct cpudata *cpu;
-
-	if (!no_acpi_perf)
-		return 0;
-
-	cpu = all_cpu_data[policy->cpu];
-	acpi_processor_unregister_performance(policy->cpu);
-	return 0;
-}
-
-#else
-static int intel_pstate_init_perf_limits(struct cpufreq_policy *policy)
-{
-	return 0;
-}
-
-static int intel_pstate_exit_perf_limits(struct cpufreq_policy *policy)
-{
-	return 0;
-}
-#endif
-
-=======
->>>>>>> 06a691e6
 static inline void pid_reset(struct _pid *pid, int setpoint, int busy,
 			     int deadband, int integral) {
 	pid->setpoint = setpoint;
@@ -940,15 +771,6 @@
 		.i_gain_pct = 4,
 	},
 	.funcs = {
-<<<<<<< HEAD
-		.get_max = byt_get_max_pstate,
-		.get_max_physical = byt_get_max_pstate,
-		.get_min = byt_get_min_pstate,
-		.get_turbo = byt_get_turbo_pstate,
-		.set = byt_set_pstate,
-		.get_scaling = byt_get_scaling,
-		.get_vid = byt_get_vid,
-=======
 		.get_max = atom_get_max_pstate,
 		.get_max_physical = atom_get_max_pstate,
 		.get_min = atom_get_min_pstate,
@@ -956,7 +778,6 @@
 		.set = atom_set_pstate,
 		.get_scaling = airmont_get_scaling,
 		.get_vid = atom_get_vid,
->>>>>>> 06a691e6
 	},
 };
 
@@ -993,32 +814,12 @@
 	 * policy, or by cpu specific default values determined through
 	 * experimentation.
 	 */
-<<<<<<< HEAD
-	if (limits->max_perf_ctl && limits->max_sysfs_pct >=
-						limits->max_policy_pct) {
-		*max = limits->max_perf_ctl;
-	} else {
-		max_perf_adj = fp_toint(mul_fp(int_tofp(max_perf),
-					limits->max_perf));
-		*max = clamp_t(int, max_perf_adj, cpu->pstate.min_pstate,
-			       cpu->pstate.turbo_pstate);
-	}
-
-	if (limits->min_perf_ctl) {
-		*min = limits->min_perf_ctl;
-	} else {
-		min_perf = fp_toint(mul_fp(int_tofp(max_perf),
-				    limits->min_perf));
-		*min = clamp_t(int, min_perf, cpu->pstate.min_pstate, max_perf);
-	}
-=======
 	max_perf_adj = fp_toint(mul_fp(int_tofp(max_perf), limits->max_perf));
 	*max = clamp_t(int, max_perf_adj,
 			cpu->pstate.min_pstate, cpu->pstate.turbo_pstate);
 
 	min_perf = fp_toint(mul_fp(int_tofp(max_perf), limits->min_perf));
 	*min = clamp_t(int, min_perf, cpu->pstate.min_pstate, max_perf);
->>>>>>> 06a691e6
 }
 
 static void intel_pstate_set_pstate(struct cpudata *cpu, int pstate, bool force)
@@ -1293,12 +1094,6 @@
 
 static int intel_pstate_set_policy(struct cpufreq_policy *policy)
 {
-#if IS_ENABLED(CONFIG_ACPI)
-	struct cpudata *cpu;
-	int i;
-#endif
-	pr_debug("intel_pstate: %s max %u policy->max %u\n", __func__,
-		 policy->cpuinfo.max_freq, policy->max);
 	if (!policy->cpuinfo.max_freq)
 		return -ENODEV;
 
@@ -1328,37 +1123,12 @@
 
 	/* Make sure min_perf_pct <= max_perf_pct */
 	limits->min_perf_pct = min(limits->max_perf_pct, limits->min_perf_pct);
-<<<<<<< HEAD
 
 	limits->min_perf = div_fp(int_tofp(limits->min_perf_pct),
 				  int_tofp(100));
 	limits->max_perf = div_fp(int_tofp(limits->max_perf_pct),
 				  int_tofp(100));
 
-#if IS_ENABLED(CONFIG_ACPI)
-	cpu = all_cpu_data[policy->cpu];
-	for (i = 0; i < cpu->acpi_perf_data.state_count; i++) {
-		int control;
-
-		control = convert_to_native_pstate_format(cpu, i);
-		if (control * cpu->pstate.scaling == policy->max)
-			limits->max_perf_ctl = control;
-		if (control * cpu->pstate.scaling == policy->min)
-			limits->min_perf_ctl = control;
-	}
-
-	pr_debug("intel_pstate: max %u policy_max %u perf_ctl [0x%x-0x%x]\n",
-		 policy->cpuinfo.max_freq, policy->max, limits->min_perf_ctl,
-		 limits->max_perf_ctl);
-#endif
-=======
-
-	limits->min_perf = div_fp(int_tofp(limits->min_perf_pct),
-				  int_tofp(100));
-	limits->max_perf = div_fp(int_tofp(limits->max_perf_pct),
-				  int_tofp(100));
->>>>>>> 06a691e6
-
 	if (hwp_active)
 		intel_pstate_hwp_set();
 
@@ -1413,21 +1183,10 @@
 	policy->cpuinfo.min_freq = cpu->pstate.min_pstate * cpu->pstate.scaling;
 	policy->cpuinfo.max_freq =
 		cpu->pstate.turbo_pstate * cpu->pstate.scaling;
-	if (!no_acpi_perf)
-		intel_pstate_init_perf_limits(policy);
-	/*
-	 * If there is no acpi perf data or error, we ignore and use Intel P
-	 * state calculated limits, So this is not fatal error.
-	 */
 	policy->cpuinfo.transition_latency = CPUFREQ_ETERNAL;
 	cpumask_set_cpu(policy->cpu, policy->cpus);
 
 	return 0;
-}
-
-static int intel_pstate_cpu_exit(struct cpufreq_policy *policy)
-{
-	return intel_pstate_exit_perf_limits(policy);
 }
 
 static struct cpufreq_driver intel_pstate_driver = {
@@ -1436,7 +1195,6 @@
 	.setpolicy	= intel_pstate_set_policy,
 	.get		= intel_pstate_get,
 	.init		= intel_pstate_cpu_init,
-	.exit		= intel_pstate_cpu_exit,
 	.stop_cpu	= intel_pstate_stop_cpu,
 	.name		= "intel_pstate",
 };
@@ -1478,6 +1236,7 @@
 }
 
 #if IS_ENABLED(CONFIG_ACPI)
+#include <acpi/processor.h>
 
 static bool intel_pstate_no_acpi_pss(void)
 {
@@ -1673,9 +1432,6 @@
 		force_load = 1;
 	if (!strcmp(str, "hwp_only"))
 		hwp_only = 1;
-	if (!strcmp(str, "no_acpi"))
-		no_acpi_perf = 1;
-
 	return 0;
 }
 early_param("intel_pstate", intel_pstate_setup);
