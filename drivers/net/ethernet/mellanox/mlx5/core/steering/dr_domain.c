// SPDX-License-Identifier: GPL-2.0 OR Linux-OpenIB
/* Copyright (c) 2019 Mellanox Technologies. */

#include <linux/mlx5/eswitch.h>
#include <linux/err.h>
#include "dr_types.h"

#define DR_DOMAIN_SW_STEERING_SUPPORTED(dmn, dmn_type)	\
	((dmn)->info.caps.dmn_type##_sw_owner ||	\
	 ((dmn)->info.caps.dmn_type##_sw_owner_v2 &&	\
	  (dmn)->info.caps.sw_format_ver <= MLX5_STEERING_FORMAT_CONNECTX_6DX))

static void dr_domain_init_csum_recalc_fts(struct mlx5dr_domain *dmn)
{
	/* Per vport cached FW FT for checksum recalculation, this
	 * recalculation is needed due to a HW bug in STEv0.
	 */
	xa_init(&dmn->csum_fts_xa);
}

static void dr_domain_uninit_csum_recalc_fts(struct mlx5dr_domain *dmn)
{
	struct mlx5dr_fw_recalc_cs_ft *recalc_cs_ft;
	unsigned long i;

	xa_for_each(&dmn->csum_fts_xa, i, recalc_cs_ft) {
		if (recalc_cs_ft)
			mlx5dr_fw_destroy_recalc_cs_ft(dmn, recalc_cs_ft);
	}

	xa_destroy(&dmn->csum_fts_xa);
}

int mlx5dr_domain_get_recalc_cs_ft_addr(struct mlx5dr_domain *dmn,
					u16 vport_num,
					u64 *rx_icm_addr)
{
	struct mlx5dr_fw_recalc_cs_ft *recalc_cs_ft;
	int ret;

	recalc_cs_ft = xa_load(&dmn->csum_fts_xa, vport_num);
	if (!recalc_cs_ft) {
		/* Table hasn't been created yet */
		recalc_cs_ft = mlx5dr_fw_create_recalc_cs_ft(dmn, vport_num);
		if (!recalc_cs_ft)
			return -EINVAL;

		ret = xa_err(xa_store(&dmn->csum_fts_xa, vport_num,
				      recalc_cs_ft, GFP_KERNEL));
		if (ret)
			return ret;
	}

	*rx_icm_addr = recalc_cs_ft->rx_icm_addr;

	return 0;
}

static int dr_domain_init_resources(struct mlx5dr_domain *dmn)
{
	int ret;

	dmn->ste_ctx = mlx5dr_ste_get_ctx(dmn->info.caps.sw_format_ver);
	if (!dmn->ste_ctx) {
		mlx5dr_err(dmn, "SW Steering on this device is unsupported\n");
		return -EOPNOTSUPP;
	}

	ret = mlx5_core_alloc_pd(dmn->mdev, &dmn->pdn);
	if (ret) {
		mlx5dr_err(dmn, "Couldn't allocate PD, ret: %d", ret);
		return ret;
	}

	dmn->uar = mlx5_get_uars_page(dmn->mdev);
	if (IS_ERR(dmn->uar)) {
		mlx5dr_err(dmn, "Couldn't allocate UAR\n");
		ret = PTR_ERR(dmn->uar);
		goto clean_pd;
	}

	dmn->ste_icm_pool = mlx5dr_icm_pool_create(dmn, DR_ICM_TYPE_STE);
	if (!dmn->ste_icm_pool) {
		mlx5dr_err(dmn, "Couldn't get icm memory\n");
		ret = -ENOMEM;
		goto clean_uar;
	}

	dmn->action_icm_pool = mlx5dr_icm_pool_create(dmn, DR_ICM_TYPE_MODIFY_ACTION);
	if (!dmn->action_icm_pool) {
		mlx5dr_err(dmn, "Couldn't get action icm memory\n");
		ret = -ENOMEM;
		goto free_ste_icm_pool;
	}

	ret = mlx5dr_send_ring_alloc(dmn);
	if (ret) {
		mlx5dr_err(dmn, "Couldn't create send-ring\n");
		goto free_action_icm_pool;
	}

	return 0;

free_action_icm_pool:
	mlx5dr_icm_pool_destroy(dmn->action_icm_pool);
free_ste_icm_pool:
	mlx5dr_icm_pool_destroy(dmn->ste_icm_pool);
clean_uar:
	mlx5_put_uars_page(dmn->mdev, dmn->uar);
clean_pd:
	mlx5_core_dealloc_pd(dmn->mdev, dmn->pdn);

	return ret;
}

static void dr_domain_uninit_resources(struct mlx5dr_domain *dmn)
{
	mlx5dr_send_ring_free(dmn, dmn->send_ring);
	mlx5dr_icm_pool_destroy(dmn->action_icm_pool);
	mlx5dr_icm_pool_destroy(dmn->ste_icm_pool);
	mlx5_put_uars_page(dmn->mdev, dmn->uar);
	mlx5_core_dealloc_pd(dmn->mdev, dmn->pdn);
}

static void dr_domain_fill_uplink_caps(struct mlx5dr_domain *dmn,
				       struct mlx5dr_cmd_vport_cap *uplink_vport)
{
	struct mlx5dr_esw_caps *esw_caps = &dmn->info.caps.esw_caps;

	uplink_vport->num = MLX5_VPORT_UPLINK;
	uplink_vport->icm_address_rx = esw_caps->uplink_icm_address_rx;
	uplink_vport->icm_address_tx = esw_caps->uplink_icm_address_tx;
	uplink_vport->vport_gvmi = 0;
	uplink_vport->vhca_gvmi = dmn->info.caps.gvmi;
}

static int dr_domain_query_vport(struct mlx5dr_domain *dmn,
				 u16 vport_number,
				 bool other_vport,
				 struct mlx5dr_cmd_vport_cap *vport_caps)
{
	int ret;

	ret = mlx5dr_cmd_query_esw_vport_context(dmn->mdev,
						 other_vport,
						 vport_number,
						 &vport_caps->icm_address_rx,
						 &vport_caps->icm_address_tx);
	if (ret)
		return ret;

	ret = mlx5dr_cmd_query_gvmi(dmn->mdev,
				    other_vport,
				    vport_number,
				    &vport_caps->vport_gvmi);
	if (ret)
		return ret;

	vport_caps->num = vport_number;
	vport_caps->vhca_gvmi = dmn->info.caps.gvmi;

	return 0;
}

static int dr_domain_query_esw_mngr(struct mlx5dr_domain *dmn)
{
	return dr_domain_query_vport(dmn, 0, false,
				     &dmn->info.caps.vports.esw_manager_caps);
}

static void dr_domain_query_uplink(struct mlx5dr_domain *dmn)
{
	dr_domain_fill_uplink_caps(dmn, &dmn->info.caps.vports.uplink_caps);
}

static struct mlx5dr_cmd_vport_cap *
dr_domain_add_vport_cap(struct mlx5dr_domain *dmn, u16 vport)
{
	struct mlx5dr_cmd_caps *caps = &dmn->info.caps;
	struct mlx5dr_cmd_vport_cap *vport_caps;
	int ret;

	vport_caps = kvzalloc(sizeof(*vport_caps), GFP_KERNEL);
	if (!vport_caps)
		return NULL;

	ret = dr_domain_query_vport(dmn, vport, true, vport_caps);
	if (ret) {
		kvfree(vport_caps);
		return NULL;
	}

	ret = xa_insert(&caps->vports.vports_caps_xa, vport,
			vport_caps, GFP_KERNEL);
	if (ret) {
		mlx5dr_dbg(dmn, "Couldn't insert new vport into xarray (%d)\n", ret);
		kvfree(vport_caps);
		return ERR_PTR(ret);
	}

	return vport_caps;
}

static bool dr_domain_is_esw_mgr_vport(struct mlx5dr_domain *dmn, u16 vport)
{
	struct mlx5dr_cmd_caps *caps = &dmn->info.caps;

	return (caps->is_ecpf && vport == MLX5_VPORT_ECPF) ||
	       (!caps->is_ecpf && vport == 0);
}

struct mlx5dr_cmd_vport_cap *
mlx5dr_domain_get_vport_cap(struct mlx5dr_domain *dmn, u16 vport)
{
	struct mlx5dr_cmd_caps *caps = &dmn->info.caps;
	struct mlx5dr_cmd_vport_cap *vport_caps;

	if (dr_domain_is_esw_mgr_vport(dmn, vport))
		return &caps->vports.esw_manager_caps;

	if (vport == MLX5_VPORT_UPLINK)
		return &caps->vports.uplink_caps;

vport_load:
	vport_caps = xa_load(&caps->vports.vports_caps_xa, vport);
	if (vport_caps)
		return vport_caps;

	vport_caps = dr_domain_add_vport_cap(dmn, vport);
	if (PTR_ERR(vport_caps) == -EBUSY)
		/* caps were already stored by another thread */
		goto vport_load;

	return vport_caps;
}

static void dr_domain_clear_vports(struct mlx5dr_domain *dmn)
{
	struct mlx5dr_cmd_vport_cap *vport_caps;
	unsigned long i;

	xa_for_each(&dmn->info.caps.vports.vports_caps_xa, i, vport_caps) {
		vport_caps = xa_erase(&dmn->info.caps.vports.vports_caps_xa, i);
		kvfree(vport_caps);
	}
}

static int dr_domain_query_fdb_caps(struct mlx5_core_dev *mdev,
				    struct mlx5dr_domain *dmn)
{
	int ret;

	if (!dmn->info.caps.eswitch_manager)
		return -EOPNOTSUPP;

	ret = mlx5dr_cmd_query_esw_caps(mdev, &dmn->info.caps.esw_caps);
	if (ret)
		return ret;

	dmn->info.caps.fdb_sw_owner = dmn->info.caps.esw_caps.sw_owner;
	dmn->info.caps.fdb_sw_owner_v2 = dmn->info.caps.esw_caps.sw_owner_v2;
	dmn->info.caps.esw_rx_drop_address = dmn->info.caps.esw_caps.drop_icm_address_rx;
	dmn->info.caps.esw_tx_drop_address = dmn->info.caps.esw_caps.drop_icm_address_tx;

	xa_init(&dmn->info.caps.vports.vports_caps_xa);

	/* Query eswitch manager and uplink vports only. Rest of the
	 * vports (vport 0, VFs and SFs) will be queried dynamically.
	 */

	ret = dr_domain_query_esw_mngr(dmn);
	if (ret) {
		mlx5dr_err(dmn, "Failed to query eswitch manager vport caps (err: %d)", ret);
		goto free_vports_caps_xa;
	}

	dr_domain_query_uplink(dmn);

	return 0;

free_vports_caps_xa:
	xa_destroy(&dmn->info.caps.vports.vports_caps_xa);

	return ret;
}

static int dr_domain_caps_init(struct mlx5_core_dev *mdev,
			       struct mlx5dr_domain *dmn)
{
	struct mlx5dr_cmd_vport_cap *vport_cap;
	int ret;

	if (MLX5_CAP_GEN(mdev, port_type) != MLX5_CAP_PORT_TYPE_ETH) {
		mlx5dr_err(dmn, "Failed to allocate domain, bad link type\n");
		return -EOPNOTSUPP;
	}

	ret = mlx5dr_cmd_query_device(mdev, &dmn->info.caps);
	if (ret)
		return ret;

	ret = dr_domain_query_fdb_caps(mdev, dmn);
	if (ret)
		return ret;

	switch (dmn->type) {
	case MLX5DR_DOMAIN_TYPE_NIC_RX:
		if (!DR_DOMAIN_SW_STEERING_SUPPORTED(dmn, rx))
			return -ENOTSUPP;

		dmn->info.supp_sw_steering = true;
		dmn->info.rx.type = DR_DOMAIN_NIC_TYPE_RX;
		dmn->info.rx.default_icm_addr = dmn->info.caps.nic_rx_drop_address;
		dmn->info.rx.drop_icm_addr = dmn->info.caps.nic_rx_drop_address;
		break;
	case MLX5DR_DOMAIN_TYPE_NIC_TX:
		if (!DR_DOMAIN_SW_STEERING_SUPPORTED(dmn, tx))
			return -ENOTSUPP;

		dmn->info.supp_sw_steering = true;
		dmn->info.tx.type = DR_DOMAIN_NIC_TYPE_TX;
		dmn->info.tx.default_icm_addr = dmn->info.caps.nic_tx_allow_address;
		dmn->info.tx.drop_icm_addr = dmn->info.caps.nic_tx_drop_address;
		break;
	case MLX5DR_DOMAIN_TYPE_FDB:
		if (!dmn->info.caps.eswitch_manager)
			return -ENOTSUPP;

		if (!DR_DOMAIN_SW_STEERING_SUPPORTED(dmn, fdb))
			return -ENOTSUPP;

		dmn->info.rx.type = DR_DOMAIN_NIC_TYPE_RX;
		dmn->info.tx.type = DR_DOMAIN_NIC_TYPE_TX;
<<<<<<< HEAD
		vport_cap = mlx5dr_get_vport_cap(&dmn->info.caps, 0);
		if (!vport_cap) {
			mlx5dr_err(dmn, "Failed to get esw manager vport\n");
			return -ENOENT;
		}
=======
		vport_cap = &dmn->info.caps.vports.esw_manager_caps;
>>>>>>> df0cc57e

		dmn->info.supp_sw_steering = true;
		dmn->info.tx.default_icm_addr = vport_cap->icm_address_tx;
		dmn->info.rx.default_icm_addr = vport_cap->icm_address_rx;
		dmn->info.rx.drop_icm_addr = dmn->info.caps.esw_rx_drop_address;
		dmn->info.tx.drop_icm_addr = dmn->info.caps.esw_tx_drop_address;
		break;
	default:
		mlx5dr_err(dmn, "Invalid domain\n");
		ret = -EINVAL;
		break;
	}

	return ret;
}

static void dr_domain_caps_uninit(struct mlx5dr_domain *dmn)
{
	dr_domain_clear_vports(dmn);
	xa_destroy(&dmn->info.caps.vports.vports_caps_xa);
}

struct mlx5dr_domain *
mlx5dr_domain_create(struct mlx5_core_dev *mdev, enum mlx5dr_domain_type type)
{
	struct mlx5dr_domain *dmn;
	int ret;

	if (type > MLX5DR_DOMAIN_TYPE_FDB)
		return NULL;

	dmn = kzalloc(sizeof(*dmn), GFP_KERNEL);
	if (!dmn)
		return NULL;

	dmn->mdev = mdev;
	dmn->type = type;
	refcount_set(&dmn->refcount, 1);
	mutex_init(&dmn->info.rx.mutex);
	mutex_init(&dmn->info.tx.mutex);

	if (dr_domain_caps_init(mdev, dmn)) {
		mlx5dr_err(dmn, "Failed init domain, no caps\n");
		goto free_domain;
	}

	dmn->info.max_log_action_icm_sz = DR_CHUNK_SIZE_4K;
	dmn->info.max_log_sw_icm_sz = min_t(u32, DR_CHUNK_SIZE_1024K,
					    dmn->info.caps.log_icm_size);

	if (!dmn->info.supp_sw_steering) {
		mlx5dr_err(dmn, "SW steering is not supported\n");
		goto uninit_caps;
	}

	/* Allocate resources */
	ret = dr_domain_init_resources(dmn);
	if (ret) {
		mlx5dr_err(dmn, "Failed init domain resources\n");
		goto uninit_caps;
	}

	dr_domain_init_csum_recalc_fts(dmn);

	return dmn;

uninit_caps:
	dr_domain_caps_uninit(dmn);
free_domain:
	kfree(dmn);
	return NULL;
}

/* Assure synchronization of the device steering tables with updates made by SW
 * insertion.
 */
int mlx5dr_domain_sync(struct mlx5dr_domain *dmn, u32 flags)
{
	int ret = 0;

	if (flags & MLX5DR_DOMAIN_SYNC_FLAGS_SW) {
		mlx5dr_domain_lock(dmn);
		ret = mlx5dr_send_ring_force_drain(dmn);
		mlx5dr_domain_unlock(dmn);
		if (ret) {
			mlx5dr_err(dmn, "Force drain failed flags: %d, ret: %d\n",
				   flags, ret);
			return ret;
		}
	}

	if (flags & MLX5DR_DOMAIN_SYNC_FLAGS_HW)
		ret = mlx5dr_cmd_sync_steering(dmn->mdev);

	return ret;
}

int mlx5dr_domain_destroy(struct mlx5dr_domain *dmn)
{
	if (refcount_read(&dmn->refcount) > 1)
		return -EBUSY;

	/* make sure resources are not used by the hardware */
	mlx5dr_cmd_sync_steering(dmn->mdev);
	dr_domain_uninit_csum_recalc_fts(dmn);
	dr_domain_uninit_resources(dmn);
	dr_domain_caps_uninit(dmn);
	mutex_destroy(&dmn->info.tx.mutex);
	mutex_destroy(&dmn->info.rx.mutex);
	kfree(dmn);
	return 0;
}

void mlx5dr_domain_set_peer(struct mlx5dr_domain *dmn,
			    struct mlx5dr_domain *peer_dmn)
{
	mlx5dr_domain_lock(dmn);

	if (dmn->peer_dmn)
		refcount_dec(&dmn->peer_dmn->refcount);

	dmn->peer_dmn = peer_dmn;

	if (dmn->peer_dmn)
		refcount_inc(&dmn->peer_dmn->refcount);

	mlx5dr_domain_unlock(dmn);
}<|MERGE_RESOLUTION|>--- conflicted
+++ resolved
@@ -331,15 +331,7 @@
 
 		dmn->info.rx.type = DR_DOMAIN_NIC_TYPE_RX;
 		dmn->info.tx.type = DR_DOMAIN_NIC_TYPE_TX;
-<<<<<<< HEAD
-		vport_cap = mlx5dr_get_vport_cap(&dmn->info.caps, 0);
-		if (!vport_cap) {
-			mlx5dr_err(dmn, "Failed to get esw manager vport\n");
-			return -ENOENT;
-		}
-=======
 		vport_cap = &dmn->info.caps.vports.esw_manager_caps;
->>>>>>> df0cc57e
 
 		dmn->info.supp_sw_steering = true;
 		dmn->info.tx.default_icm_addr = vport_cap->icm_address_tx;
