--- conflicted
+++ resolved
@@ -72,38 +72,16 @@
 }
 
 int mt76x02u_tx_prepare_skb(struct mt76_dev *mdev, void *data,
-<<<<<<< HEAD
-			    struct sk_buff *skb, struct mt76_queue *q,
-			    struct mt76_wcid *wcid, struct ieee80211_sta *sta,
-			    u32 *tx_info)
-{
-	struct mt76x02_dev *dev = container_of(mdev, struct mt76x02_dev, mt76);
-=======
 			    enum mt76_txq_id qid, struct mt76_wcid *wcid,
 			    struct ieee80211_sta *sta,
 			    struct mt76_tx_info *tx_info)
 {
 	struct mt76x02_dev *dev = container_of(mdev, struct mt76x02_dev, mt76);
 	int pid, len = tx_info->skb->len, ep = q2ep(mdev->q_tx[qid].q->hw_idx);
->>>>>>> 0ecfebd2
 	struct mt76x02_txwi *txwi;
 	enum mt76_qsel qsel;
-	int len = skb->len;
 	u32 flags;
-	int pid;
-
-	mt76x02_insert_hdr_pad(skb);
-
-	txwi = (struct mt76x02_txwi *)(skb->data - sizeof(struct mt76x02_txwi));
-	mt76x02_mac_write_txwi(dev, txwi, skb, wcid, sta, len);
-	skb_push(skb, sizeof(struct mt76x02_txwi));
-
-	pid = mt76_tx_status_skb_add(mdev, wcid, skb);
-	txwi->pktid = pid;
-
-<<<<<<< HEAD
-	if (pid >= MT_PACKET_ID_FIRST || q2ep(q->hw_idx) == MT_EP_OUT_HCCA)
-=======
+
 	mt76_insert_hdr_pad(tx_info->skb);
 
 	txwi = (struct mt76x02_txwi *)(tx_info->skb->data - sizeof(*txwi));
@@ -114,7 +92,6 @@
 	txwi->pktid = pid;
 
 	if (pid >= MT_PACKET_ID_FIRST || ep == MT_EP_OUT_HCCA)
->>>>>>> 0ecfebd2
 		qsel = MT_QSEL_MGMT;
 	else
 		qsel = MT_QSEL_EDCA;
@@ -126,9 +103,6 @@
 
 	return mt76x02u_skb_dma_info(tx_info->skb, WLAN_PORT, flags);
 }
-<<<<<<< HEAD
-EXPORT_SYMBOL_GPL(mt76x02u_tx_prepare_skb);
-=======
 EXPORT_SYMBOL_GPL(mt76x02u_tx_prepare_skb);
 
 /* Trigger pre-TBTT event 8 ms before TBTT */
@@ -290,5 +264,4 @@
 
 	mt76x02u_stop_pre_tbtt_timer(dev);
 }
-EXPORT_SYMBOL_GPL(mt76x02u_exit_beacon_config);
->>>>>>> 0ecfebd2
+EXPORT_SYMBOL_GPL(mt76x02u_exit_beacon_config);