--- conflicted
+++ resolved
@@ -55,13 +55,8 @@
 
 config ACPI_SLEEP
 	bool "Sleep States (EXPERIMENTAL)"
-<<<<<<< HEAD
 	depends on X86 && (!SMP || SUSPEND_SMP)
 	depends on EXPERIMENTAL && PM
-=======
-	depends on X86
-	depends on EXPERIMENTAL
->>>>>>> d8683a0c
 	default y
 	---help---
 	  This option adds support for ACPI suspend states. 
