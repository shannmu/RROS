--- conflicted
+++ resolved
@@ -143,51 +143,6 @@
 }
 EXPORT_SYMBOL_GPL(call_hid_bpf_rdesc_fixup);
 
-<<<<<<< HEAD
-/* Disables missing prototype warnings */
-__bpf_kfunc_start_defs();
-
-/**
- * hid_bpf_get_data - Get the kernel memory pointer associated with the context @ctx
- *
- * @ctx: The HID-BPF context
- * @offset: The offset within the memory
- * @rdwr_buf_size: the const size of the buffer
- *
- * @returns %NULL on error, an %__u8 memory pointer on success
- */
-__bpf_kfunc __u8 *
-hid_bpf_get_data(struct hid_bpf_ctx *ctx, unsigned int offset, const size_t rdwr_buf_size)
-{
-	struct hid_bpf_ctx_kern *ctx_kern;
-
-	if (!ctx)
-		return NULL;
-
-	ctx_kern = container_of(ctx, struct hid_bpf_ctx_kern, ctx);
-
-	if (rdwr_buf_size + offset > ctx->allocated_size)
-		return NULL;
-
-	return ctx_kern->data + offset;
-}
-__bpf_kfunc_end_defs();
-
-/*
- * The following set contains all functions we agree BPF programs
- * can use.
- */
-BTF_KFUNCS_START(hid_bpf_kfunc_ids)
-BTF_ID_FLAGS(func, hid_bpf_get_data, KF_RET_NULL)
-BTF_KFUNCS_END(hid_bpf_kfunc_ids)
-
-static const struct btf_kfunc_id_set hid_bpf_kfunc_set = {
-	.owner = THIS_MODULE,
-	.set   = &hid_bpf_kfunc_ids,
-};
-
-=======
->>>>>>> 0c383648
 static int device_match_id(struct device *dev, const void *id)
 {
 	struct hid_device *hdev = to_hid_device(dev);
@@ -284,8 +239,6 @@
 /* Disables missing prototype warnings */
 __bpf_kfunc_start_defs();
 
-<<<<<<< HEAD
-=======
 /**
  * hid_bpf_get_data - Get the kernel memory pointer associated with the context @ctx
  *
@@ -311,7 +264,6 @@
 	return ctx_kern->data + offset;
 }
 
->>>>>>> 0c383648
 /**
  * hid_bpf_attach_prog - Attach the given @prog_fd to the given HID device
  *
@@ -422,8 +374,6 @@
 
 	/* get_device() is called by bus_find_device() */
 	put_device(&hid->dev);
-<<<<<<< HEAD
-=======
 }
 
 static int
@@ -464,7 +414,6 @@
 		*buf__sz = report_len;
 
 	return 0;
->>>>>>> 0c383648
 }
 
 /**
@@ -523,7 +472,6 @@
 	kfree(dma_data);
 	return ret;
 }
-__bpf_kfunc_end_defs();
 
 /**
  * hid_bpf_hw_output_report - Send an output report to a HID device
@@ -626,11 +574,8 @@
 BTF_ID_FLAGS(func, hid_bpf_allocate_context, KF_ACQUIRE | KF_RET_NULL)
 BTF_ID_FLAGS(func, hid_bpf_release_context, KF_RELEASE)
 BTF_ID_FLAGS(func, hid_bpf_hw_request)
-<<<<<<< HEAD
-=======
 BTF_ID_FLAGS(func, hid_bpf_hw_output_report)
 BTF_ID_FLAGS(func, hid_bpf_input_report)
->>>>>>> 0c383648
 BTF_KFUNCS_END(hid_bpf_syscall_kfunc_ids)
 
 static const struct btf_kfunc_id_set hid_bpf_syscall_kfunc_set = {
