--- conflicted
+++ resolved
@@ -83,11 +83,7 @@
 		return ret;
 
 	/* NV_MEMORY_TO_MEMORY_FORMAT requires a notifier object */
-<<<<<<< HEAD
-	ret = nouveau_notifier_alloc(chan, NvNotify0, 32, 0xfd0, 0x1000,
-=======
 	ret = nouveau_notifier_alloc(chan, NvNotify0, 32, 0xfe0, 0x1000,
->>>>>>> d762f438
 				     &chan->m2mf_ntfy);
 	if (ret)
 		return ret;
