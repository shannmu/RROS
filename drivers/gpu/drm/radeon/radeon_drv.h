--- conflicted
+++ resolved
@@ -447,21 +447,12 @@
  * handling, not bus mastering itself.
  */
 #define RADEON_BUS_CNTL			0x0030
-<<<<<<< HEAD
-/* r1xx, r2xx, r300, r(v)350, r420/r481, rs480 */
-#	define RADEON_BUS_MASTER_DIS		(1 << 6)
-/* rs400, rs690/rs740 */
-#	define RS400_BUS_MASTER_DIS		(1 << 14)
-#	define RS400_MSI_REARM		        (1 << 20)
-/* see RS480_MSI_REARM in AIC_CNTL for rs480 */
-=======
 /* r1xx, r2xx, r300, r(v)350, r420/r481, rs400/rs480 */
 #	define RADEON_BUS_MASTER_DIS		(1 << 6)
 /* rs600/rs690/rs740 */
 #	define RS600_BUS_MASTER_DIS		(1 << 14)
 #	define RS600_MSI_REARM		        (1 << 20)
 /* see RS400_MSI_REARM in AIC_CNTL for rs480 */
->>>>>>> c07f62e5
 
 #define RADEON_BUS_CNTL1		0x0034
 #	define RADEON_PMI_BM_DIS		(1 << 2)
@@ -946,11 +937,7 @@
 
 #define RADEON_AIC_CNTL			0x01d0
 #	define RADEON_PCIGART_TRANSLATE_EN	(1 << 0)
-<<<<<<< HEAD
-#	define RS480_MSI_REARM	                (1 << 3)
-=======
 #	define RS400_MSI_REARM	                (1 << 3)
->>>>>>> c07f62e5
 #define RADEON_AIC_STAT			0x01d4
 #define RADEON_AIC_PT_BASE		0x01d8
 #define RADEON_AIC_LO_ADDR		0x01dc
