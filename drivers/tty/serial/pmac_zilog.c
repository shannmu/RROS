// SPDX-License-Identifier: GPL-2.0+
/*
 * Driver for PowerMac Z85c30 based ESCC cell found in the
 * "macio" ASICs of various PowerMac models
 * 
 * Copyright (C) 2003 Ben. Herrenschmidt (benh@kernel.crashing.org)
 *
 * Derived from drivers/macintosh/macserial.c by Paul Mackerras
 * and drivers/serial/sunzilog.c by David S. Miller
 *
 * Hrm... actually, I ripped most of sunzilog (Thanks David !) and
 * adapted special tweaks needed for us. I don't think it's worth
 * merging back those though. The DMA code still has to get in
 * and once done, I expect that driver to remain fairly stable in
 * the long term, unless we change the driver model again...
 *
 * 2004-08-06 Harald Welte <laforge@gnumonks.org>
 *	- Enable BREAK interrupt
 *	- Add support for sysreq
 *
 * TODO:   - Add DMA support
 *         - Defer port shutdown to a few seconds after close
 *         - maybe put something right into uap->clk_divisor
 */

#undef DEBUG
#undef USE_CTRL_O_SYSRQ

#include <linux/module.h>
#include <linux/tty.h>

#include <linux/tty_flip.h>
#include <linux/major.h>
#include <linux/string.h>
#include <linux/fcntl.h>
#include <linux/mm.h>
#include <linux/kernel.h>
#include <linux/delay.h>
#include <linux/init.h>
#include <linux/console.h>
#include <linux/adb.h>
#include <linux/pmu.h>
#include <linux/bitops.h>
#include <linux/sysrq.h>
#include <linux/mutex.h>
#include <linux/of_address.h>
#include <linux/of_irq.h>
#include <asm/sections.h>
#include <linux/io.h>
#include <asm/irq.h>

#ifdef CONFIG_PPC_PMAC
#include <asm/machdep.h>
#include <asm/pmac_feature.h>
#include <asm/macio.h>
#else
#include <linux/platform_device.h>
#define of_machine_is_compatible(x) (0)
#endif

#include <linux/serial.h>
#include <linux/serial_core.h>

#include "pmac_zilog.h"

MODULE_AUTHOR("Benjamin Herrenschmidt <benh@kernel.crashing.org>");
MODULE_DESCRIPTION("Driver for the Mac and PowerMac serial ports.");
MODULE_LICENSE("GPL");

#ifdef CONFIG_SERIAL_PMACZILOG_TTYS
#define PMACZILOG_MAJOR		TTY_MAJOR
#define PMACZILOG_MINOR		64
#define PMACZILOG_NAME		"ttyS"
#else
#define PMACZILOG_MAJOR		204
#define PMACZILOG_MINOR		192
#define PMACZILOG_NAME		"ttyPZ"
#endif

#define pmz_debug(fmt, arg...)	pr_debug("ttyPZ%d: " fmt, uap->port.line, ## arg)
#define pmz_error(fmt, arg...)	pr_err("ttyPZ%d: " fmt, uap->port.line, ## arg)
#define pmz_info(fmt, arg...)	pr_info("ttyPZ%d: " fmt, uap->port.line, ## arg)

/*
 * For the sake of early serial console, we can do a pre-probe
 * (optional) of the ports at rather early boot time.
 */
static struct uart_pmac_port	pmz_ports[MAX_ZS_PORTS];
static int			pmz_ports_count;

static struct uart_driver pmz_uart_reg = {
	.owner		=	THIS_MODULE,
	.driver_name	=	PMACZILOG_NAME,
	.dev_name	=	PMACZILOG_NAME,
	.major		=	PMACZILOG_MAJOR,
	.minor		=	PMACZILOG_MINOR,
};


/* 
 * Load all registers to reprogram the port
 * This function must only be called when the TX is not busy.  The UART
 * port lock must be held and local interrupts disabled.
 */
static void pmz_load_zsregs(struct uart_pmac_port *uap, u8 *regs)
{
	int i;

	/* Let pending transmits finish.  */
	for (i = 0; i < 1000; i++) {
		unsigned char stat = read_zsreg(uap, R1);
		if (stat & ALL_SNT)
			break;
		udelay(100);
	}

	ZS_CLEARERR(uap);
	zssync(uap);
	ZS_CLEARFIFO(uap);
	zssync(uap);
	ZS_CLEARERR(uap);

	/* Disable all interrupts.  */
	write_zsreg(uap, R1,
		    regs[R1] & ~(RxINT_MASK | TxINT_ENAB | EXT_INT_ENAB));

	/* Set parity, sync config, stop bits, and clock divisor.  */
	write_zsreg(uap, R4, regs[R4]);

	/* Set misc. TX/RX control bits.  */
	write_zsreg(uap, R10, regs[R10]);

	/* Set TX/RX controls sans the enable bits.  */
	write_zsreg(uap, R3, regs[R3] & ~RxENABLE);
	write_zsreg(uap, R5, regs[R5] & ~TxENABLE);

	/* now set R7 "prime" on ESCC */
	write_zsreg(uap, R15, regs[R15] | EN85C30);
	write_zsreg(uap, R7, regs[R7P]);

	/* make sure we use R7 "non-prime" on ESCC */
	write_zsreg(uap, R15, regs[R15] & ~EN85C30);

	/* Synchronous mode config.  */
	write_zsreg(uap, R6, regs[R6]);
	write_zsreg(uap, R7, regs[R7]);

	/* Disable baud generator.  */
	write_zsreg(uap, R14, regs[R14] & ~BRENAB);

	/* Clock mode control.  */
	write_zsreg(uap, R11, regs[R11]);

	/* Lower and upper byte of baud rate generator divisor.  */
	write_zsreg(uap, R12, regs[R12]);
	write_zsreg(uap, R13, regs[R13]);
	
	/* Now rewrite R14, with BRENAB (if set).  */
	write_zsreg(uap, R14, regs[R14]);

	/* Reset external status interrupts.  */
	write_zsreg(uap, R0, RES_EXT_INT);
	write_zsreg(uap, R0, RES_EXT_INT);

	/* Rewrite R3/R5, this time without enables masked.  */
	write_zsreg(uap, R3, regs[R3]);
	write_zsreg(uap, R5, regs[R5]);

	/* Rewrite R1, this time without IRQ enabled masked.  */
	write_zsreg(uap, R1, regs[R1]);

	/* Enable interrupts */
	write_zsreg(uap, R9, regs[R9]);
}

/* 
 * We do like sunzilog to avoid disrupting pending Tx
 * Reprogram the Zilog channel HW registers with the copies found in the
 * software state struct.  If the transmitter is busy, we defer this update
 * until the next TX complete interrupt.  Else, we do it right now.
 *
 * The UART port lock must be held and local interrupts disabled.
 */
static void pmz_maybe_update_regs(struct uart_pmac_port *uap)
{
	if (!ZS_REGS_HELD(uap)) {
		if (ZS_TX_ACTIVE(uap)) {
			uap->flags |= PMACZILOG_FLAG_REGS_HELD;
		} else {
			pmz_debug("pmz: maybe_update_regs: updating\n");
			pmz_load_zsregs(uap, uap->curregs);
		}
	}
}

static void pmz_interrupt_control(struct uart_pmac_port *uap, int enable)
{
	if (enable) {
		uap->curregs[1] |= INT_ALL_Rx | TxINT_ENAB;
		if (!ZS_IS_EXTCLK(uap))
			uap->curregs[1] |= EXT_INT_ENAB;
	} else {
		uap->curregs[1] &= ~(EXT_INT_ENAB | TxINT_ENAB | RxINT_MASK);
	}
	write_zsreg(uap, R1, uap->curregs[1]);
}

static bool pmz_receive_chars(struct uart_pmac_port *uap)
	__must_hold(&uap->port.lock)
{
	struct tty_port *port;
	unsigned char ch, r1, drop, flag;

	/* Sanity check, make sure the old bug is no longer happening */
	if (uap->port.state == NULL) {
		WARN_ON(1);
		(void)read_zsdata(uap);
		return false;
	}
	port = &uap->port.state->port;

	while (1) {
		drop = 0;

		r1 = read_zsreg(uap, R1);
		ch = read_zsdata(uap);

		if (r1 & (PAR_ERR | Rx_OVR | CRC_ERR)) {
			write_zsreg(uap, R0, ERR_RES);
			zssync(uap);
		}

		ch &= uap->parity_mask;
		if (ch == 0 && uap->flags & PMACZILOG_FLAG_BREAK) {
			uap->flags &= ~PMACZILOG_FLAG_BREAK;
		}

#if defined(CONFIG_MAGIC_SYSRQ) && defined(CONFIG_SERIAL_CORE_CONSOLE)
#ifdef USE_CTRL_O_SYSRQ
		/* Handle the SysRq ^O Hack */
		if (ch == '\x0f') {
			uap->port.sysrq = jiffies + HZ*5;
			goto next_char;
		}
#endif /* USE_CTRL_O_SYSRQ */
		if (uap->port.sysrq) {
			int swallow;
			uart_port_unlock(&uap->port);
			swallow = uart_handle_sysrq_char(&uap->port, ch);
			uart_port_lock(&uap->port);
			if (swallow)
				goto next_char;
		}
#endif /* CONFIG_MAGIC_SYSRQ && CONFIG_SERIAL_CORE_CONSOLE */

		/* A real serial line, record the character and status.  */
		if (drop)
			goto next_char;

		flag = TTY_NORMAL;
		uap->port.icount.rx++;

		if (r1 & (PAR_ERR | Rx_OVR | CRC_ERR | BRK_ABRT)) {
			if (r1 & BRK_ABRT) {
				pmz_debug("pmz: got break !\n");
				r1 &= ~(PAR_ERR | CRC_ERR);
				uap->port.icount.brk++;
				if (uart_handle_break(&uap->port))
					goto next_char;
			}
			else if (r1 & PAR_ERR)
				uap->port.icount.parity++;
			else if (r1 & CRC_ERR)
				uap->port.icount.frame++;
			if (r1 & Rx_OVR)
				uap->port.icount.overrun++;
			r1 &= uap->port.read_status_mask;
			if (r1 & BRK_ABRT)
				flag = TTY_BREAK;
			else if (r1 & PAR_ERR)
				flag = TTY_PARITY;
			else if (r1 & CRC_ERR)
				flag = TTY_FRAME;
		}

		if (uap->port.ignore_status_mask == 0xff ||
		    (r1 & uap->port.ignore_status_mask) == 0) {
			tty_insert_flip_char(port, ch, flag);
		}
		if (r1 & Rx_OVR)
			tty_insert_flip_char(port, 0, TTY_OVERRUN);
	next_char:
		ch = read_zsreg(uap, R0);
		if (!(ch & Rx_CH_AV))
			break;
	}

	return true;
}

static void pmz_status_handle(struct uart_pmac_port *uap)
{
	unsigned char status;

	status = read_zsreg(uap, R0);
	write_zsreg(uap, R0, RES_EXT_INT);
	zssync(uap);

	if (ZS_IS_OPEN(uap) && ZS_WANTS_MODEM_STATUS(uap)) {
		if (status & SYNC_HUNT)
			uap->port.icount.dsr++;

		/* The Zilog just gives us an interrupt when DCD/CTS/etc. change.
		 * But it does not tell us which bit has changed, we have to keep
		 * track of this ourselves.
		 * The CTS input is inverted for some reason.  -- paulus
		 */
		if ((status ^ uap->prev_status) & DCD)
			uart_handle_dcd_change(&uap->port,
					       (status & DCD));
		if ((status ^ uap->prev_status) & CTS)
			uart_handle_cts_change(&uap->port,
					       !(status & CTS));

		wake_up_interruptible(&uap->port.state->port.delta_msr_wait);
	}

	if (status & BRK_ABRT)
		uap->flags |= PMACZILOG_FLAG_BREAK;

	uap->prev_status = status;
}

static void pmz_transmit_chars(struct uart_pmac_port *uap)
{
	struct tty_port *tport;
	unsigned char ch;

	if (ZS_IS_CONS(uap)) {
		unsigned char status = read_zsreg(uap, R0);

		/* TX still busy?  Just wait for the next TX done interrupt.
		 *
		 * It can occur because of how we do serial console writes.  It would
		 * be nice to transmit console writes just like we normally would for
		 * a TTY line. (ie. buffered and TX interrupt driven).  That is not
		 * easy because console writes cannot sleep.  One solution might be
		 * to poll on enough port->xmit space becoming free.  -DaveM
		 */
		if (!(status & Tx_BUF_EMP))
			return;
	}

	uap->flags &= ~PMACZILOG_FLAG_TX_ACTIVE;

	if (ZS_REGS_HELD(uap)) {
		pmz_load_zsregs(uap, uap->curregs);
		uap->flags &= ~PMACZILOG_FLAG_REGS_HELD;
	}

	if (ZS_TX_STOPPED(uap)) {
		uap->flags &= ~PMACZILOG_FLAG_TX_STOPPED;
		goto ack_tx_int;
	}

	/* Under some circumstances, we see interrupts reported for
	 * a closed channel. The interrupt mask in R1 is clear, but
	 * R3 still signals the interrupts and we see them when taking
	 * an interrupt for the other channel (this could be a qemu
	 * bug but since the ESCC doc doesn't specify precsiely whether
	 * R3 interrup status bits are masked by R1 interrupt enable
	 * bits, better safe than sorry). --BenH.
	 */
	if (!ZS_IS_OPEN(uap))
		goto ack_tx_int;

	if (uap->port.x_char) {
		uap->flags |= PMACZILOG_FLAG_TX_ACTIVE;
		write_zsdata(uap, uap->port.x_char);
		zssync(uap);
		uap->port.icount.tx++;
		uap->port.x_char = 0;
		return;
	}

	if (uap->port.state == NULL)
		goto ack_tx_int;
	tport = &uap->port.state->port;
	if (kfifo_is_empty(&tport->xmit_fifo)) {
		uart_write_wakeup(&uap->port);
		goto ack_tx_int;
	}
	if (uart_tx_stopped(&uap->port))
		goto ack_tx_int;

	uap->flags |= PMACZILOG_FLAG_TX_ACTIVE;
	WARN_ON(!uart_fifo_get(&uap->port, &ch));
	write_zsdata(uap, ch);
	zssync(uap);

	if (kfifo_len(&tport->xmit_fifo) < WAKEUP_CHARS)
		uart_write_wakeup(&uap->port);

	return;

ack_tx_int:
	write_zsreg(uap, R0, RES_Tx_P);
	zssync(uap);
}

/* Hrm... we register that twice, fixme later.... */
static irqreturn_t pmz_interrupt(int irq, void *dev_id)
{
	struct uart_pmac_port *uap = dev_id;
	struct uart_pmac_port *uap_a;
	struct uart_pmac_port *uap_b;
	int rc = IRQ_NONE;
	bool push;
	u8 r3;

	uap_a = pmz_get_port_A(uap);
	uap_b = uap_a->mate;

	uart_port_lock(&uap_a->port);
	r3 = read_zsreg(uap_a, R3);

	/* Channel A */
	push = false;
	if (r3 & (CHAEXT | CHATxIP | CHARxIP)) {
		if (!ZS_IS_OPEN(uap_a)) {
			pmz_debug("ChanA interrupt while not open !\n");
			goto skip_a;
		}
		write_zsreg(uap_a, R0, RES_H_IUS);
		zssync(uap_a);		
		if (r3 & CHAEXT)
			pmz_status_handle(uap_a);
		if (r3 & CHARxIP)
			push = pmz_receive_chars(uap_a);
		if (r3 & CHATxIP)
			pmz_transmit_chars(uap_a);
		rc = IRQ_HANDLED;
	}
 skip_a:
	uart_port_unlock(&uap_a->port);
	if (push)
		tty_flip_buffer_push(&uap->port.state->port);

	if (!uap_b)
		goto out;

	uart_port_lock(&uap_b->port);
	push = false;
	if (r3 & (CHBEXT | CHBTxIP | CHBRxIP)) {
		if (!ZS_IS_OPEN(uap_b)) {
			pmz_debug("ChanB interrupt while not open !\n");
			goto skip_b;
		}
		write_zsreg(uap_b, R0, RES_H_IUS);
		zssync(uap_b);
		if (r3 & CHBEXT)
			pmz_status_handle(uap_b);
		if (r3 & CHBRxIP)
			push = pmz_receive_chars(uap_b);
		if (r3 & CHBTxIP)
			pmz_transmit_chars(uap_b);
		rc = IRQ_HANDLED;
	}
 skip_b:
	uart_port_unlock(&uap_b->port);
	if (push)
		tty_flip_buffer_push(&uap->port.state->port);

 out:
	return rc;
}

/*
 * Peek the status register, lock not held by caller
 */
static inline u8 pmz_peek_status(struct uart_pmac_port *uap)
{
	unsigned long flags;
	u8 status;
	
	uart_port_lock_irqsave(&uap->port, &flags);
	status = read_zsreg(uap, R0);
	uart_port_unlock_irqrestore(&uap->port, flags);

	return status;
}

/* 
 * Check if transmitter is empty
 * The port lock is not held.
 */
static unsigned int pmz_tx_empty(struct uart_port *port)
{
	unsigned char status;

	status = pmz_peek_status(to_pmz(port));
	if (status & Tx_BUF_EMP)
		return TIOCSER_TEMT;
	return 0;
}

/* 
 * Set Modem Control (RTS & DTR) bits
 * The port lock is held and interrupts are disabled.
 * Note: Shall we really filter out RTS on external ports or
 * should that be dealt at higher level only ?
 */
static void pmz_set_mctrl(struct uart_port *port, unsigned int mctrl)
{
	struct uart_pmac_port *uap = to_pmz(port);
	unsigned char set_bits, clear_bits;

        /* Do nothing for irda for now... */
	if (ZS_IS_IRDA(uap))
		return;
	/* We get called during boot with a port not up yet */
	if (!(ZS_IS_OPEN(uap) || ZS_IS_CONS(uap)))
		return;

	set_bits = clear_bits = 0;

	if (ZS_IS_INTMODEM(uap)) {
		if (mctrl & TIOCM_RTS)
			set_bits |= RTS;
		else
			clear_bits |= RTS;
	}
	if (mctrl & TIOCM_DTR)
		set_bits |= DTR;
	else
		clear_bits |= DTR;

	/* NOTE: Not subject to 'transmitter active' rule.  */ 
	uap->curregs[R5] |= set_bits;
	uap->curregs[R5] &= ~clear_bits;

	write_zsreg(uap, R5, uap->curregs[R5]);
	pmz_debug("pmz_set_mctrl: set bits: %x, clear bits: %x -> %x\n",
		  set_bits, clear_bits, uap->curregs[R5]);
	zssync(uap);
}

/* 
 * Get Modem Control bits (only the input ones, the core will
 * or that with a cached value of the control ones)
 * The port lock is held and interrupts are disabled.
 */
static unsigned int pmz_get_mctrl(struct uart_port *port)
{
	struct uart_pmac_port *uap = to_pmz(port);
	unsigned char status;
	unsigned int ret;

	status = read_zsreg(uap, R0);

	ret = 0;
	if (status & DCD)
		ret |= TIOCM_CAR;
	if (status & SYNC_HUNT)
		ret |= TIOCM_DSR;
	if (!(status & CTS))
		ret |= TIOCM_CTS;

	return ret;
}

/* 
 * Stop TX side. Dealt like sunzilog at next Tx interrupt,
 * though for DMA, we will have to do a bit more.
 * The port lock is held and interrupts are disabled.
 */
static void pmz_stop_tx(struct uart_port *port)
{
	to_pmz(port)->flags |= PMACZILOG_FLAG_TX_STOPPED;
}

/* 
 * Kick the Tx side.
 * The port lock is held and interrupts are disabled.
 */
static void pmz_start_tx(struct uart_port *port)
{
	struct uart_pmac_port *uap = to_pmz(port);
	unsigned char status;

	uap->flags |= PMACZILOG_FLAG_TX_ACTIVE;
	uap->flags &= ~PMACZILOG_FLAG_TX_STOPPED;

	status = read_zsreg(uap, R0);

	/* TX busy?  Just wait for the TX done interrupt.  */
	if (!(status & Tx_BUF_EMP))
		return;

	/* Send the first character to jump-start the TX done
	 * IRQ sending engine.
	 */
	if (port->x_char) {
		write_zsdata(uap, port->x_char);
		zssync(uap);
		port->icount.tx++;
		port->x_char = 0;
	} else {
		struct tty_port *tport = &port->state->port;
		unsigned char ch;

		if (!uart_fifo_get(&uap->port, &ch))
			return;
		write_zsdata(uap, ch);
		zssync(uap);

		if (kfifo_len(&tport->xmit_fifo) < WAKEUP_CHARS)
			uart_write_wakeup(&uap->port);
	}
}

/* 
 * Stop Rx side, basically disable emitting of
 * Rx interrupts on the port. We don't disable the rx
 * side of the chip proper though
 * The port lock is held.
 */
static void pmz_stop_rx(struct uart_port *port)
{
	struct uart_pmac_port *uap = to_pmz(port);

	/* Disable all RX interrupts.  */
	uap->curregs[R1] &= ~RxINT_MASK;
	pmz_maybe_update_regs(uap);
}

/* 
 * Enable modem status change interrupts
 * The port lock is held.
 */
static void pmz_enable_ms(struct uart_port *port)
{
	struct uart_pmac_port *uap = to_pmz(port);
	unsigned char new_reg;

	if (ZS_IS_IRDA(uap))
		return;
	new_reg = uap->curregs[R15] | (DCDIE | SYNCIE | CTSIE);
	if (new_reg != uap->curregs[R15]) {
		uap->curregs[R15] = new_reg;

		/* NOTE: Not subject to 'transmitter active' rule. */
		write_zsreg(uap, R15, uap->curregs[R15]);
	}
}

/* 
 * Control break state emission
 * The port lock is not held.
 */
static void pmz_break_ctl(struct uart_port *port, int break_state)
{
	struct uart_pmac_port *uap = to_pmz(port);
	unsigned char set_bits, clear_bits, new_reg;
	unsigned long flags;

	set_bits = clear_bits = 0;

	if (break_state)
		set_bits |= SND_BRK;
	else
		clear_bits |= SND_BRK;

	uart_port_lock_irqsave(port, &flags);

	new_reg = (uap->curregs[R5] | set_bits) & ~clear_bits;
	if (new_reg != uap->curregs[R5]) {
		uap->curregs[R5] = new_reg;
		write_zsreg(uap, R5, uap->curregs[R5]);
	}

	uart_port_unlock_irqrestore(port, flags);
}

#ifdef CONFIG_PPC_PMAC

/*
 * Turn power on or off to the SCC and associated stuff
 * (port drivers, modem, IR port, etc.)
 * Returns the number of milliseconds we should wait before
 * trying to use the port.
 */
static int pmz_set_scc_power(struct uart_pmac_port *uap, int state)
{
	int delay = 0;
	int rc;

	if (state) {
		rc = pmac_call_feature(
			PMAC_FTR_SCC_ENABLE, uap->node, uap->port_type, 1);
		pmz_debug("port power on result: %d\n", rc);
		if (ZS_IS_INTMODEM(uap)) {
			rc = pmac_call_feature(
				PMAC_FTR_MODEM_ENABLE, uap->node, 0, 1);
			delay = 2500;	/* wait for 2.5s before using */
			pmz_debug("modem power result: %d\n", rc);
		}
	} else {
		/* TODO: Make that depend on a timer, don't power down
		 * immediately
		 */
		if (ZS_IS_INTMODEM(uap)) {
			rc = pmac_call_feature(
				PMAC_FTR_MODEM_ENABLE, uap->node, 0, 0);
			pmz_debug("port power off result: %d\n", rc);
		}
		pmac_call_feature(PMAC_FTR_SCC_ENABLE, uap->node, uap->port_type, 0);
	}
	return delay;
}

#else

static int pmz_set_scc_power(struct uart_pmac_port *uap, int state)
{
	return 0;
}

#endif /* !CONFIG_PPC_PMAC */

/*
 * FixZeroBug....Works around a bug in the SCC receiving channel.
 * Inspired from Darwin code, 15 Sept. 2000  -DanM
 *
 * The following sequence prevents a problem that is seen with O'Hare ASICs
 * (most versions -- also with some Heathrow and Hydra ASICs) where a zero
 * at the input to the receiver becomes 'stuck' and locks up the receiver.
 * This problem can occur as a result of a zero bit at the receiver input
 * coincident with any of the following events:
 *
 *	The SCC is initialized (hardware or software).
 *	A framing error is detected.
 *	The clocking option changes from synchronous or X1 asynchronous
 *		clocking to X16, X32, or X64 asynchronous clocking.
 *	The decoding mode is changed among NRZ, NRZI, FM0, or FM1.
 *
 * This workaround attempts to recover from the lockup condition by placing
 * the SCC in synchronous loopback mode with a fast clock before programming
 * any of the asynchronous modes.
 */
static void pmz_fix_zero_bug_scc(struct uart_pmac_port *uap)
{
	write_zsreg(uap, 9, ZS_IS_CHANNEL_A(uap) ? CHRA : CHRB);
	zssync(uap);
	udelay(10);
	write_zsreg(uap, 9, (ZS_IS_CHANNEL_A(uap) ? CHRA : CHRB) | NV);
	zssync(uap);

	write_zsreg(uap, 4, X1CLK | MONSYNC);
	write_zsreg(uap, 3, Rx8);
	write_zsreg(uap, 5, Tx8 | RTS);
	write_zsreg(uap, 9, NV);	/* Didn't we already do this? */
	write_zsreg(uap, 11, RCBR | TCBR);
	write_zsreg(uap, 12, 0);
	write_zsreg(uap, 13, 0);
	write_zsreg(uap, 14, (LOOPBAK | BRSRC));
	write_zsreg(uap, 14, (LOOPBAK | BRSRC | BRENAB));
	write_zsreg(uap, 3, Rx8 | RxENABLE);
	write_zsreg(uap, 0, RES_EXT_INT);
	write_zsreg(uap, 0, RES_EXT_INT);
	write_zsreg(uap, 0, RES_EXT_INT);	/* to kill some time */

	/* The channel should be OK now, but it is probably receiving
	 * loopback garbage.
	 * Switch to asynchronous mode, disable the receiver,
	 * and discard everything in the receive buffer.
	 */
	write_zsreg(uap, 9, NV);
	write_zsreg(uap, 4, X16CLK | SB_MASK);
	write_zsreg(uap, 3, Rx8);

	while (read_zsreg(uap, 0) & Rx_CH_AV) {
		(void)read_zsreg(uap, 8);
		write_zsreg(uap, 0, RES_EXT_INT);
		write_zsreg(uap, 0, ERR_RES);
	}
}

/*
 * Real startup routine, powers up the hardware and sets up
 * the SCC. Returns a delay in ms where you need to wait before
 * actually using the port, this is typically the internal modem
 * powerup delay. This routine expect the lock to be taken.
 */
static int __pmz_startup(struct uart_pmac_port *uap)
{
	int pwr_delay = 0;

	memset(&uap->curregs, 0, sizeof(uap->curregs));

	/* Power up the SCC & underlying hardware (modem/irda) */
	pwr_delay = pmz_set_scc_power(uap, 1);

	/* Nice buggy HW ... */
	pmz_fix_zero_bug_scc(uap);

	/* Reset the channel */
	uap->curregs[R9] = 0;
	write_zsreg(uap, 9, ZS_IS_CHANNEL_A(uap) ? CHRA : CHRB);
	zssync(uap);
	udelay(10);
	write_zsreg(uap, 9, 0);
	zssync(uap);

	/* Clear the interrupt registers */
	write_zsreg(uap, R1, 0);
	write_zsreg(uap, R0, ERR_RES);
	write_zsreg(uap, R0, ERR_RES);
	write_zsreg(uap, R0, RES_H_IUS);
	write_zsreg(uap, R0, RES_H_IUS);

	/* Setup some valid baud rate */
	uap->curregs[R4] = X16CLK | SB1;
	uap->curregs[R3] = Rx8;
	uap->curregs[R5] = Tx8 | RTS;
	if (!ZS_IS_IRDA(uap))
		uap->curregs[R5] |= DTR;
	uap->curregs[R12] = 0;
	uap->curregs[R13] = 0;
	uap->curregs[R14] = BRENAB;

	/* Clear handshaking, enable BREAK interrupts */
	uap->curregs[R15] = BRKIE;

	/* Master interrupt enable */
	uap->curregs[R9] |= NV | MIE;

	pmz_load_zsregs(uap, uap->curregs);

	/* Enable receiver and transmitter.  */
	write_zsreg(uap, R3, uap->curregs[R3] |= RxENABLE);
	write_zsreg(uap, R5, uap->curregs[R5] |= TxENABLE);

	/* Remember status for DCD/CTS changes */
	uap->prev_status = read_zsreg(uap, R0);

	return pwr_delay;
}

static void pmz_irda_reset(struct uart_pmac_port *uap)
{
	unsigned long flags;

	uart_port_lock_irqsave(&uap->port, &flags);
	uap->curregs[R5] |= DTR;
	write_zsreg(uap, R5, uap->curregs[R5]);
	zssync(uap);
	uart_port_unlock_irqrestore(&uap->port, flags);
	msleep(110);

	uart_port_lock_irqsave(&uap->port, &flags);
	uap->curregs[R5] &= ~DTR;
	write_zsreg(uap, R5, uap->curregs[R5]);
	zssync(uap);
	uart_port_unlock_irqrestore(&uap->port, flags);
	msleep(10);
}

/*
 * This is the "normal" startup routine, using the above one
 * wrapped with the lock and doing a schedule delay
 */
static int pmz_startup(struct uart_port *port)
{
	struct uart_pmac_port *uap = to_pmz(port);
	unsigned long flags;
	int pwr_delay = 0;

	uap->flags |= PMACZILOG_FLAG_IS_OPEN;

	/* A console is never powered down. Else, power up and
	 * initialize the chip
	 */
	if (!ZS_IS_CONS(uap)) {
		uart_port_lock_irqsave(port, &flags);
		pwr_delay = __pmz_startup(uap);
		uart_port_unlock_irqrestore(port, flags);
	}	
	sprintf(uap->irq_name, PMACZILOG_NAME"%d", uap->port.line);
	if (request_irq(uap->port.irq, pmz_interrupt, IRQF_SHARED,
			uap->irq_name, uap)) {
		pmz_error("Unable to register zs interrupt handler.\n");
		pmz_set_scc_power(uap, 0);
		return -ENXIO;
	}

	/* Right now, we deal with delay by blocking here, I'll be
	 * smarter later on
	 */
	if (pwr_delay != 0) {
		pmz_debug("pmz: delaying %d ms\n", pwr_delay);
		msleep(pwr_delay);
	}

	/* IrDA reset is done now */
	if (ZS_IS_IRDA(uap))
		pmz_irda_reset(uap);

	/* Enable interrupt requests for the channel */
	uart_port_lock_irqsave(port, &flags);
	pmz_interrupt_control(uap, 1);
	uart_port_unlock_irqrestore(port, flags);

	return 0;
}

static void pmz_shutdown(struct uart_port *port)
{
	struct uart_pmac_port *uap = to_pmz(port);
	unsigned long flags;

	uart_port_lock_irqsave(port, &flags);

	/* Disable interrupt requests for the channel */
	pmz_interrupt_control(uap, 0);

	if (!ZS_IS_CONS(uap)) {
		/* Disable receiver and transmitter */
		uap->curregs[R3] &= ~RxENABLE;
		uap->curregs[R5] &= ~TxENABLE;

		/* Disable break assertion */
		uap->curregs[R5] &= ~SND_BRK;
		pmz_maybe_update_regs(uap);
	}

	uart_port_unlock_irqrestore(port, flags);

	/* Release interrupt handler */
	free_irq(uap->port.irq, uap);

	uart_port_lock_irqsave(port, &flags);

	uap->flags &= ~PMACZILOG_FLAG_IS_OPEN;

	if (!ZS_IS_CONS(uap))
		pmz_set_scc_power(uap, 0);	/* Shut the chip down */

	uart_port_unlock_irqrestore(port, flags);
}

/* Shared by TTY driver and serial console setup.  The port lock is held
 * and local interrupts are disabled.
 */
static void pmz_convert_to_zs(struct uart_pmac_port *uap, unsigned int cflag,
			      unsigned int iflag, unsigned long baud)
{
	int brg;

	/* Switch to external clocking for IrDA high clock rates. That
	 * code could be re-used for Midi interfaces with different
	 * multipliers
	 */
	if (baud >= 115200 && ZS_IS_IRDA(uap)) {
		uap->curregs[R4] = X1CLK;
		uap->curregs[R11] = RCTRxCP | TCTRxCP;
		uap->curregs[R14] = 0; /* BRG off */
		uap->curregs[R12] = 0;
		uap->curregs[R13] = 0;
		uap->flags |= PMACZILOG_FLAG_IS_EXTCLK;
	} else {
		switch (baud) {
		case ZS_CLOCK/16:	/* 230400 */
			uap->curregs[R4] = X16CLK;
			uap->curregs[R11] = 0;
			uap->curregs[R14] = 0;
			break;
		case ZS_CLOCK/32:	/* 115200 */
			uap->curregs[R4] = X32CLK;
			uap->curregs[R11] = 0;
			uap->curregs[R14] = 0;
			break;
		default:
			uap->curregs[R4] = X16CLK;
			uap->curregs[R11] = TCBR | RCBR;
			brg = BPS_TO_BRG(baud, ZS_CLOCK / 16);
			uap->curregs[R12] = (brg & 255);
			uap->curregs[R13] = ((brg >> 8) & 255);
			uap->curregs[R14] = BRENAB;
		}
		uap->flags &= ~PMACZILOG_FLAG_IS_EXTCLK;
	}

	/* Character size, stop bits, and parity. */
	uap->curregs[3] &= ~RxN_MASK;
	uap->curregs[5] &= ~TxN_MASK;

	switch (cflag & CSIZE) {
	case CS5:
		uap->curregs[3] |= Rx5;
		uap->curregs[5] |= Tx5;
		uap->parity_mask = 0x1f;
		break;
	case CS6:
		uap->curregs[3] |= Rx6;
		uap->curregs[5] |= Tx6;
		uap->parity_mask = 0x3f;
		break;
	case CS7:
		uap->curregs[3] |= Rx7;
		uap->curregs[5] |= Tx7;
		uap->parity_mask = 0x7f;
		break;
	case CS8:
	default:
		uap->curregs[3] |= Rx8;
		uap->curregs[5] |= Tx8;
		uap->parity_mask = 0xff;
		break;
	}
	uap->curregs[4] &= ~(SB_MASK);
	if (cflag & CSTOPB)
		uap->curregs[4] |= SB2;
	else
		uap->curregs[4] |= SB1;
	if (cflag & PARENB)
		uap->curregs[4] |= PAR_ENAB;
	else
		uap->curregs[4] &= ~PAR_ENAB;
	if (!(cflag & PARODD))
		uap->curregs[4] |= PAR_EVEN;
	else
		uap->curregs[4] &= ~PAR_EVEN;

	uap->port.read_status_mask = Rx_OVR;
	if (iflag & INPCK)
		uap->port.read_status_mask |= CRC_ERR | PAR_ERR;
	if (iflag & (IGNBRK | BRKINT | PARMRK))
		uap->port.read_status_mask |= BRK_ABRT;

	uap->port.ignore_status_mask = 0;
	if (iflag & IGNPAR)
		uap->port.ignore_status_mask |= CRC_ERR | PAR_ERR;
	if (iflag & IGNBRK) {
		uap->port.ignore_status_mask |= BRK_ABRT;
		if (iflag & IGNPAR)
			uap->port.ignore_status_mask |= Rx_OVR;
	}

	if ((cflag & CREAD) == 0)
		uap->port.ignore_status_mask = 0xff;
}


/*
 * Set the irda codec on the imac to the specified baud rate.
 */
static void pmz_irda_setup(struct uart_pmac_port *uap, unsigned long *baud)
{
	u8 cmdbyte;
	int t, version;

	switch (*baud) {
	/* SIR modes */
	case 2400:
		cmdbyte = 0x53;
		break;
	case 4800:
		cmdbyte = 0x52;
		break;
	case 9600:
		cmdbyte = 0x51;
		break;
	case 19200:
		cmdbyte = 0x50;
		break;
	case 38400:
		cmdbyte = 0x4f;
		break;
	case 57600:
		cmdbyte = 0x4e;
		break;
	case 115200:
		cmdbyte = 0x4d;
		break;
	/* The FIR modes aren't really supported at this point, how
	 * do we select the speed ? via the FCR on KeyLargo ?
	 */
	case 1152000:
		cmdbyte = 0;
		break;
	case 4000000:
		cmdbyte = 0;
		break;
	default: /* 9600 */
		cmdbyte = 0x51;
		*baud = 9600;
		break;
	}

	/* Wait for transmitter to drain */
	t = 10000;
	while ((read_zsreg(uap, R0) & Tx_BUF_EMP) == 0
	       || (read_zsreg(uap, R1) & ALL_SNT) == 0) {
		if (--t <= 0) {
			pmz_error("transmitter didn't drain\n");
			return;
		}
		udelay(10);
	}

	/* Drain the receiver too */
	t = 100;
	(void)read_zsdata(uap);
	(void)read_zsdata(uap);
	(void)read_zsdata(uap);
	mdelay(10);
	while (read_zsreg(uap, R0) & Rx_CH_AV) {
		read_zsdata(uap);
		mdelay(10);
		if (--t <= 0) {
			pmz_error("receiver didn't drain\n");
			return;
		}
	}

	/* Switch to command mode */
	uap->curregs[R5] |= DTR;
	write_zsreg(uap, R5, uap->curregs[R5]);
	zssync(uap);
	mdelay(1);

	/* Switch SCC to 19200 */
	pmz_convert_to_zs(uap, CS8, 0, 19200);		
	pmz_load_zsregs(uap, uap->curregs);
	mdelay(1);

	/* Write get_version command byte */
	write_zsdata(uap, 1);
	t = 5000;
	while ((read_zsreg(uap, R0) & Rx_CH_AV) == 0) {
		if (--t <= 0) {
			pmz_error("irda_setup timed out on get_version byte\n");
			goto out;
		}
		udelay(10);
	}
	version = read_zsdata(uap);

	if (version < 4) {
		pmz_info("IrDA: dongle version %d not supported\n", version);
		goto out;
	}

	/* Send speed mode */
	write_zsdata(uap, cmdbyte);
	t = 5000;
	while ((read_zsreg(uap, R0) & Rx_CH_AV) == 0) {
		if (--t <= 0) {
			pmz_error("irda_setup timed out on speed mode byte\n");
			goto out;
		}
		udelay(10);
	}
	t = read_zsdata(uap);
	if (t != cmdbyte)
		pmz_error("irda_setup speed mode byte = %x (%x)\n", t, cmdbyte);

	pmz_info("IrDA setup for %ld bps, dongle version: %d\n",
		 *baud, version);

	(void)read_zsdata(uap);
	(void)read_zsdata(uap);
	(void)read_zsdata(uap);

 out:
	/* Switch back to data mode */
	uap->curregs[R5] &= ~DTR;
	write_zsreg(uap, R5, uap->curregs[R5]);
	zssync(uap);

	(void)read_zsdata(uap);
	(void)read_zsdata(uap);
	(void)read_zsdata(uap);
}


static void __pmz_set_termios(struct uart_port *port, struct ktermios *termios,
			      const struct ktermios *old)
{
	struct uart_pmac_port *uap = to_pmz(port);
	unsigned long baud;

	/* XXX Check which revs of machines actually allow 1 and 4Mb speeds
	 * on the IR dongle. Note that the IRTTY driver currently doesn't know
	 * about the FIR mode and high speed modes. So these are unused. For
	 * implementing proper support for these, we should probably add some
	 * DMA as well, at least on the Rx side, which isn't a simple thing
	 * at this point.
	 */
	if (ZS_IS_IRDA(uap)) {
		/* Calc baud rate */
		baud = uart_get_baud_rate(port, termios, old, 1200, 4000000);
		pmz_debug("pmz: switch IRDA to %ld bauds\n", baud);
		/* Cet the irda codec to the right rate */
		pmz_irda_setup(uap, &baud);
		/* Set final baud rate */
		pmz_convert_to_zs(uap, termios->c_cflag, termios->c_iflag, baud);
		pmz_load_zsregs(uap, uap->curregs);
		zssync(uap);
	} else {
		baud = uart_get_baud_rate(port, termios, old, 1200, 230400);
		pmz_convert_to_zs(uap, termios->c_cflag, termios->c_iflag, baud);
		/* Make sure modem status interrupts are correctly configured */
		if (UART_ENABLE_MS(&uap->port, termios->c_cflag)) {
			uap->curregs[R15] |= DCDIE | SYNCIE | CTSIE;
			uap->flags |= PMACZILOG_FLAG_MODEM_STATUS;
		} else {
			uap->curregs[R15] &= ~(DCDIE | SYNCIE | CTSIE);
			uap->flags &= ~PMACZILOG_FLAG_MODEM_STATUS;
		}

		/* Load registers to the chip */
		pmz_maybe_update_regs(uap);
	}
	uart_update_timeout(port, termios->c_cflag, baud);
}

/* The port lock is not held.  */
static void pmz_set_termios(struct uart_port *port, struct ktermios *termios,
			    const struct ktermios *old)
{
	struct uart_pmac_port *uap = to_pmz(port);
	unsigned long flags;

	uart_port_lock_irqsave(port, &flags);	

	/* Disable IRQs on the port */
	pmz_interrupt_control(uap, 0);

	/* Setup new port configuration */
	__pmz_set_termios(port, termios, old);

	/* Re-enable IRQs on the port */
	if (ZS_IS_OPEN(uap))
		pmz_interrupt_control(uap, 1);

	uart_port_unlock_irqrestore(port, flags);
}

static const char *pmz_type(struct uart_port *port)
{
	struct uart_pmac_port *uap = to_pmz(port);

	if (ZS_IS_IRDA(uap))
		return "Z85c30 ESCC - Infrared port";
	else if (ZS_IS_INTMODEM(uap))
		return "Z85c30 ESCC - Internal modem";
	return "Z85c30 ESCC - Serial port";
}

/* We do not request/release mappings of the registers here, this
 * happens at early serial probe time.
 */
static void pmz_release_port(struct uart_port *port)
{
}

static int pmz_request_port(struct uart_port *port)
{
	return 0;
}

/* These do not need to do anything interesting either.  */
static void pmz_config_port(struct uart_port *port, int flags)
{
}

/* We do not support letting the user mess with the divisor, IRQ, etc. */
static int pmz_verify_port(struct uart_port *port, struct serial_struct *ser)
{
	return -EINVAL;
}

#ifdef CONFIG_CONSOLE_POLL

static int pmz_poll_get_char(struct uart_port *port)
{
	struct uart_pmac_port *uap =
		container_of(port, struct uart_pmac_port, port);
	int tries = 2;

	while (tries) {
		if ((read_zsreg(uap, R0) & Rx_CH_AV) != 0)
			return read_zsdata(uap);
		if (tries--)
			udelay(5);
	}

	return NO_POLL_CHAR;
}

static void pmz_poll_put_char(struct uart_port *port, unsigned char c)
{
	struct uart_pmac_port *uap =
		container_of(port, struct uart_pmac_port, port);

	/* Wait for the transmit buffer to empty. */
	while ((read_zsreg(uap, R0) & Tx_BUF_EMP) == 0)
		udelay(5);
	write_zsdata(uap, c);
}

#endif /* CONFIG_CONSOLE_POLL */

static const struct uart_ops pmz_pops = {
	.tx_empty	=	pmz_tx_empty,
	.set_mctrl	=	pmz_set_mctrl,
	.get_mctrl	=	pmz_get_mctrl,
	.stop_tx	=	pmz_stop_tx,
	.start_tx	=	pmz_start_tx,
	.stop_rx	=	pmz_stop_rx,
	.enable_ms	=	pmz_enable_ms,
	.break_ctl	=	pmz_break_ctl,
	.startup	=	pmz_startup,
	.shutdown	=	pmz_shutdown,
	.set_termios	=	pmz_set_termios,
	.type		=	pmz_type,
	.release_port	=	pmz_release_port,
	.request_port	=	pmz_request_port,
	.config_port	=	pmz_config_port,
	.verify_port	=	pmz_verify_port,
#ifdef CONFIG_CONSOLE_POLL
	.poll_get_char	=	pmz_poll_get_char,
	.poll_put_char	=	pmz_poll_put_char,
#endif
};

#ifdef CONFIG_PPC_PMAC

/*
 * Setup one port structure after probing, HW is down at this point,
 * Unlike sunzilog, we don't need to pre-init the spinlock as we don't
 * register our console before uart_add_one_port() is called
 */
static int __init pmz_init_port(struct uart_pmac_port *uap)
{
	struct device_node *np = uap->node;
	const char *conn;
	const struct slot_names_prop {
		int	count;
		char	name[1];
	} *slots;
	int len;
	struct resource r_ports;

	/*
	 * Request & map chip registers
	 */
	if (of_address_to_resource(np, 0, &r_ports))
		return -ENODEV;
	uap->port.mapbase = r_ports.start;
	uap->port.membase = ioremap(uap->port.mapbase, 0x1000);

	uap->control_reg = uap->port.membase;
	uap->data_reg = uap->control_reg + 0x10;

	/*
	 * Detect port type
	 */
	if (of_device_is_compatible(np, "cobalt"))
		uap->flags |= PMACZILOG_FLAG_IS_INTMODEM;
	conn = of_get_property(np, "AAPL,connector", &len);
	if (conn && (strcmp(conn, "infrared") == 0))
		uap->flags |= PMACZILOG_FLAG_IS_IRDA;
	uap->port_type = PMAC_SCC_ASYNC;
	/* 1999 Powerbook G3 has slot-names property instead */
	slots = of_get_property(np, "slot-names", &len);
	if (slots && slots->count > 0) {
		if (strcmp(slots->name, "IrDA") == 0)
			uap->flags |= PMACZILOG_FLAG_IS_IRDA;
		else if (strcmp(slots->name, "Modem") == 0)
			uap->flags |= PMACZILOG_FLAG_IS_INTMODEM;
	}
	if (ZS_IS_IRDA(uap))
		uap->port_type = PMAC_SCC_IRDA;
	if (ZS_IS_INTMODEM(uap)) {
		struct device_node* i2c_modem =
			of_find_node_by_name(NULL, "i2c-modem");
		if (i2c_modem) {
			const char* mid =
				of_get_property(i2c_modem, "modem-id", NULL);
			if (mid) switch(*mid) {
			case 0x04 :
			case 0x05 :
			case 0x07 :
			case 0x08 :
			case 0x0b :
			case 0x0c :
				uap->port_type = PMAC_SCC_I2S1;
			}
			printk(KERN_INFO "pmac_zilog: i2c-modem detected, id: %d\n",
				mid ? (*mid) : 0);
			of_node_put(i2c_modem);
		} else {
			printk(KERN_INFO "pmac_zilog: serial modem detected\n");
		}
	}

	/*
	 * Init remaining bits of "port" structure
	 */
	uap->port.iotype = UPIO_MEM;
	uap->port.irq = irq_of_parse_and_map(np, 0);
	uap->port.uartclk = ZS_CLOCK;
	uap->port.fifosize = 1;
	uap->port.ops = &pmz_pops;
	uap->port.type = PORT_PMAC_ZILOG;
	uap->port.flags = 0;

	/*
	 * Fixup for the port on Gatwick for which the device-tree has
	 * missing interrupts. Normally, the macio_dev would contain
	 * fixed up interrupt info, but we use the device-tree directly
	 * here due to early probing so we need the fixup too.
	 */
	if (uap->port.irq == 0 &&
	    np->parent && np->parent->parent &&
	    of_device_is_compatible(np->parent->parent, "gatwick")) {
		/* IRQs on gatwick are offset by 64 */
		uap->port.irq = irq_create_mapping(NULL, 64 + 15);
	}

	/* Setup some valid baud rate information in the register
	 * shadows so we don't write crap there before baud rate is
	 * first initialized.
	 */
	pmz_convert_to_zs(uap, CS8, 0, 9600);

	return 0;
}

/*
 * Get rid of a port on module removal
 */
static void pmz_dispose_port(struct uart_pmac_port *uap)
{
	struct device_node *np;

	np = uap->node;
	iounmap(uap->control_reg);
	uap->node = NULL;
	of_node_put(np);
	memset(uap, 0, sizeof(struct uart_pmac_port));
}

/*
 * Called upon match with an escc node in the device-tree.
 */
static int pmz_attach(struct macio_dev *mdev, const struct of_device_id *match)
{
	struct uart_pmac_port *uap;
	int i;
	
	/* Iterate the pmz_ports array to find a matching entry
	 */
	for (i = 0; i < MAX_ZS_PORTS; i++)
		if (pmz_ports[i].node == mdev->ofdev.dev.of_node)
			break;
	if (i >= MAX_ZS_PORTS)
		return -ENODEV;


	uap = &pmz_ports[i];
	uap->dev = mdev;
	uap->port.dev = &mdev->ofdev.dev;
	dev_set_drvdata(&mdev->ofdev.dev, uap);

	/* We still activate the port even when failing to request resources
	 * to work around bugs in ancient Apple device-trees
	 */
	if (macio_request_resources(uap->dev, "pmac_zilog"))
		printk(KERN_WARNING "%pOFn: Failed to request resource"
		       ", port still active\n",
		       uap->node);
	else
		uap->flags |= PMACZILOG_FLAG_RSRC_REQUESTED;

	return uart_add_one_port(&pmz_uart_reg, &uap->port);
}

/*
 * That one should not be called, macio isn't really a hotswap device,
 * we don't expect one of those serial ports to go away...
 */
static void pmz_detach(struct macio_dev *mdev)
{
	struct uart_pmac_port	*uap = dev_get_drvdata(&mdev->ofdev.dev);
	
	if (!uap)
		return;

	uart_remove_one_port(&pmz_uart_reg, &uap->port);

	if (uap->flags & PMACZILOG_FLAG_RSRC_REQUESTED) {
		macio_release_resources(uap->dev);
		uap->flags &= ~PMACZILOG_FLAG_RSRC_REQUESTED;
	}
	dev_set_drvdata(&mdev->ofdev.dev, NULL);
	uap->dev = NULL;
	uap->port.dev = NULL;
}

static int pmz_suspend(struct macio_dev *mdev, pm_message_t pm_state)
{
	struct uart_pmac_port *uap = dev_get_drvdata(&mdev->ofdev.dev);

	if (uap == NULL) {
		printk("HRM... pmz_suspend with NULL uap\n");
		return 0;
	}

	uart_suspend_port(&pmz_uart_reg, &uap->port);

	return 0;
}


static int pmz_resume(struct macio_dev *mdev)
{
	struct uart_pmac_port *uap = dev_get_drvdata(&mdev->ofdev.dev);

	if (uap == NULL)
		return 0;

	uart_resume_port(&pmz_uart_reg, &uap->port);

	return 0;
}

/*
 * Probe all ports in the system and build the ports array, we register
 * with the serial layer later, so we get a proper struct device which
 * allows the tty to attach properly. This is later than it used to be
 * but the tty layer really wants it that way.
 */
static int __init pmz_probe(void)
{
	struct device_node	*node_p, *node_a, *node_b, *np;
	int			count = 0;
	int			rc;

	/*
	 * Find all escc chips in the system
	 */
	for_each_node_by_name(node_p, "escc") {
		/*
		 * First get channel A/B node pointers
		 * 
		 * TODO: Add routines with proper locking to do that...
		 */
		node_a = node_b = NULL;
		for_each_child_of_node(node_p, np) {
			if (of_node_name_prefix(np, "ch-a"))
				node_a = of_node_get(np);
			else if (of_node_name_prefix(np, "ch-b"))
				node_b = of_node_get(np);
		}
		if (!node_a && !node_b) {
			of_node_put(node_a);
			of_node_put(node_b);
			printk(KERN_ERR "pmac_zilog: missing node %c for escc %pOF\n",
				(!node_a) ? 'a' : 'b', node_p);
			continue;
		}

		/*
		 * Fill basic fields in the port structures
		 */
		if (node_b != NULL) {
			pmz_ports[count].mate		= &pmz_ports[count+1];
			pmz_ports[count+1].mate		= &pmz_ports[count];
		}
		pmz_ports[count].flags		= PMACZILOG_FLAG_IS_CHANNEL_A;
		pmz_ports[count].node		= node_a;
		pmz_ports[count+1].node		= node_b;
		pmz_ports[count].port.line	= count;
		pmz_ports[count+1].port.line	= count+1;

		/*
		 * Setup the ports for real
		 */
		rc = pmz_init_port(&pmz_ports[count]);
		if (rc == 0 && node_b != NULL)
			rc = pmz_init_port(&pmz_ports[count+1]);
		if (rc != 0) {
			of_node_put(node_a);
			of_node_put(node_b);
			memset(&pmz_ports[count], 0, sizeof(struct uart_pmac_port));
			memset(&pmz_ports[count+1], 0, sizeof(struct uart_pmac_port));
			continue;
		}
		count += 2;
	}
	pmz_ports_count = count;

	return 0;
}

#else

/* On PCI PowerMacs, pmz_probe() does an explicit search of the OpenFirmware
 * tree to obtain the device_nodes needed to start the console before the
 * macio driver. On Macs without OpenFirmware, global platform_devices take
 * the place of those device_nodes.
 */
extern struct platform_device scc_a_pdev, scc_b_pdev;

static int __init pmz_init_port(struct uart_pmac_port *uap)
{
	struct resource *r_ports;
	int irq;

	r_ports = platform_get_resource(uap->pdev, IORESOURCE_MEM, 0);
	if (!r_ports)
		return -ENODEV;

	irq = platform_get_irq(uap->pdev, 0);
	if (irq < 0)
		return irq;

	uap->port.mapbase  = r_ports->start;
	uap->port.membase  = (unsigned char __iomem *) r_ports->start;
	uap->port.iotype   = UPIO_MEM;
	uap->port.irq      = irq;
	uap->port.uartclk  = ZS_CLOCK;
	uap->port.fifosize = 1;
	uap->port.ops      = &pmz_pops;
	uap->port.type     = PORT_PMAC_ZILOG;
	uap->port.flags    = 0;

	uap->control_reg   = uap->port.membase;
	uap->data_reg      = uap->control_reg + 4;
	uap->port_type     = 0;
	uap->port.has_sysrq = IS_ENABLED(CONFIG_SERIAL_PMACZILOG_CONSOLE);

	pmz_convert_to_zs(uap, CS8, 0, 9600);

	return 0;
}

static int __init pmz_probe(void)
{
	int err;

	pmz_ports_count = 0;

	pmz_ports[0].port.line = 0;
	pmz_ports[0].flags     = PMACZILOG_FLAG_IS_CHANNEL_A;
	pmz_ports[0].pdev      = &scc_a_pdev;
	err = pmz_init_port(&pmz_ports[0]);
	if (err)
		return err;
	pmz_ports_count++;

	pmz_ports[0].mate      = &pmz_ports[1];
	pmz_ports[1].mate      = &pmz_ports[0];
	pmz_ports[1].port.line = 1;
	pmz_ports[1].flags     = 0;
	pmz_ports[1].pdev      = &scc_b_pdev;
	err = pmz_init_port(&pmz_ports[1]);
	if (err)
		return err;
	pmz_ports_count++;

	return 0;
}

static void pmz_dispose_port(struct uart_pmac_port *uap)
{
	memset(uap, 0, sizeof(struct uart_pmac_port));
}

static int pmz_attach(struct platform_device *pdev)
{
	struct uart_pmac_port *uap;
	int i;

	/* Iterate the pmz_ports array to find a matching entry */
	for (i = 0; i < pmz_ports_count; i++)
		if (pmz_ports[i].pdev == pdev)
			break;
	if (i >= pmz_ports_count)
		return -ENODEV;

	uap = &pmz_ports[i];
	uap->port.dev = &pdev->dev;
	platform_set_drvdata(pdev, uap);

	return uart_add_one_port(&pmz_uart_reg, &uap->port);
}

<<<<<<< HEAD
static void __exit pmz_detach(struct platform_device *pdev)
=======
static void pmz_detach(struct platform_device *pdev)
>>>>>>> 0c383648
{
	struct uart_pmac_port *uap = platform_get_drvdata(pdev);

	uart_remove_one_port(&pmz_uart_reg, &uap->port);

	uap->port.dev = NULL;
}

#endif /* !CONFIG_PPC_PMAC */

#ifdef CONFIG_SERIAL_PMACZILOG_CONSOLE

static void pmz_console_write(struct console *con, const char *s, unsigned int count);
static int __init pmz_console_setup(struct console *co, char *options);

static struct console pmz_console = {
	.name	=	PMACZILOG_NAME,
	.write	=	pmz_console_write,
	.device	=	uart_console_device,
	.setup	=	pmz_console_setup,
	.flags	=	CON_PRINTBUFFER,
	.index	=	-1,
	.data   =	&pmz_uart_reg,
};

#define PMACZILOG_CONSOLE	&pmz_console
#else /* CONFIG_SERIAL_PMACZILOG_CONSOLE */
#define PMACZILOG_CONSOLE	(NULL)
#endif /* CONFIG_SERIAL_PMACZILOG_CONSOLE */

/*
 * Register the driver, console driver and ports with the serial
 * core
 */
static int __init pmz_register(void)
{
	pmz_uart_reg.nr = pmz_ports_count;
	pmz_uart_reg.cons = PMACZILOG_CONSOLE;

	/*
	 * Register this driver with the serial core
	 */
	return uart_register_driver(&pmz_uart_reg);
}

#ifdef CONFIG_PPC_PMAC

static const struct of_device_id pmz_match[] =
{
	{
	.name		= "ch-a",
	},
	{
	.name		= "ch-b",
	},
	{},
};
MODULE_DEVICE_TABLE (of, pmz_match);

static struct macio_driver pmz_driver = {
	.driver = {
		.name 		= "pmac_zilog",
		.owner		= THIS_MODULE,
		.of_match_table	= pmz_match,
	},
	.probe		= pmz_attach,
	.remove		= pmz_detach,
	.suspend	= pmz_suspend,
	.resume		= pmz_resume,
};

#else

static struct platform_driver pmz_driver = {
<<<<<<< HEAD
	.remove_new	= __exit_p(pmz_detach),
=======
	.probe		= pmz_attach,
	.remove_new	= pmz_detach,
>>>>>>> 0c383648
	.driver		= {
		.name		= "scc",
	},
};

#endif /* !CONFIG_PPC_PMAC */

static int __init init_pmz(void)
{
	int rc, i;

	/* 
	 * First, we need to do a direct OF-based probe pass. We
	 * do that because we want serial console up before the
	 * macio stuffs calls us back, and since that makes it
	 * easier to pass the proper number of channels to
	 * uart_register_driver()
	 */
	if (pmz_ports_count == 0)
		pmz_probe();

	/*
	 * Bail early if no port found
	 */
	if (pmz_ports_count == 0)
		return -ENODEV;

	/*
	 * Now we register with the serial layer
	 */
	rc = pmz_register();
	if (rc) {
		printk(KERN_ERR 
			"pmac_zilog: Error registering serial device, disabling pmac_zilog.\n"
		 	"pmac_zilog: Did another serial driver already claim the minors?\n"); 
		/* effectively "pmz_unprobe()" */
		for (i=0; i < pmz_ports_count; i++)
			pmz_dispose_port(&pmz_ports[i]);
		return rc;
	}

	/*
	 * Then we register the macio driver itself
	 */
#ifdef CONFIG_PPC_PMAC
	return macio_register_driver(&pmz_driver);
#else
	return platform_driver_register(&pmz_driver);
#endif
}

static void __exit exit_pmz(void)
{
	int i;

#ifdef CONFIG_PPC_PMAC
	/* Get rid of macio-driver (detach from macio) */
	macio_unregister_driver(&pmz_driver);
#else
	platform_driver_unregister(&pmz_driver);
#endif

	for (i = 0; i < pmz_ports_count; i++) {
		struct uart_pmac_port *uport = &pmz_ports[i];
#ifdef CONFIG_PPC_PMAC
		if (uport->node != NULL)
			pmz_dispose_port(uport);
#else
		if (uport->pdev != NULL)
			pmz_dispose_port(uport);
#endif
	}
	/* Unregister UART driver */
	uart_unregister_driver(&pmz_uart_reg);
}

#ifdef CONFIG_SERIAL_PMACZILOG_CONSOLE

static void pmz_console_putchar(struct uart_port *port, unsigned char ch)
{
	struct uart_pmac_port *uap =
		container_of(port, struct uart_pmac_port, port);

	/* Wait for the transmit buffer to empty. */
	while ((read_zsreg(uap, R0) & Tx_BUF_EMP) == 0)
		udelay(5);
	write_zsdata(uap, ch);
}

/*
 * Print a string to the serial port trying not to disturb
 * any possible real use of the port...
 */
static void pmz_console_write(struct console *con, const char *s, unsigned int count)
{
	struct uart_pmac_port *uap = &pmz_ports[con->index];
	unsigned long flags;

	uart_port_lock_irqsave(&uap->port, &flags);

	/* Turn of interrupts and enable the transmitter. */
	write_zsreg(uap, R1, uap->curregs[1] & ~TxINT_ENAB);
	write_zsreg(uap, R5, uap->curregs[5] | TxENABLE | RTS | DTR);

	uart_console_write(&uap->port, s, count, pmz_console_putchar);

	/* Restore the values in the registers. */
	write_zsreg(uap, R1, uap->curregs[1]);
	/* Don't disable the transmitter. */

	uart_port_unlock_irqrestore(&uap->port, flags);
}

/*
 * Setup the serial console
 */
static int __init pmz_console_setup(struct console *co, char *options)
{
	struct uart_pmac_port *uap;
	struct uart_port *port;
	int baud = 38400;
	int bits = 8;
	int parity = 'n';
	int flow = 'n';
	unsigned long pwr_delay;

	/*
	 * XServe's default to 57600 bps
	 */
	if (of_machine_is_compatible("RackMac1,1")
	    || of_machine_is_compatible("RackMac1,2")
	    || of_machine_is_compatible("MacRISC4"))
		baud = 57600;

	/*
	 * Check whether an invalid uart number has been specified, and
	 * if so, search for the first available port that does have
	 * console support.
	 */
	if (co->index >= pmz_ports_count)
		co->index = 0;
	uap = &pmz_ports[co->index];
#ifdef CONFIG_PPC_PMAC
	if (uap->node == NULL)
		return -ENODEV;
#else
	if (uap->pdev == NULL)
		return -ENODEV;
#endif
	port = &uap->port;

	/*
	 * Mark port as beeing a console
	 */
	uap->flags |= PMACZILOG_FLAG_IS_CONS;

	/*
	 * Temporary fix for uart layer who didn't setup the spinlock yet
	 */
	spin_lock_init(&port->lock);

	/*
	 * Enable the hardware
	 */
	pwr_delay = __pmz_startup(uap);
	if (pwr_delay)
		mdelay(pwr_delay);
	
	if (options)
		uart_parse_options(options, &baud, &parity, &bits, &flow);

	return uart_set_options(port, co, baud, parity, bits, flow);
}

static int __init pmz_console_init(void)
{
	/* Probe ports */
	pmz_probe();

	if (pmz_ports_count == 0)
		return -ENODEV;

	/* TODO: Autoprobe console based on OF */
	/* pmz_console.index = i; */
	register_console(&pmz_console);

	return 0;

}
console_initcall(pmz_console_init);
#endif /* CONFIG_SERIAL_PMACZILOG_CONSOLE */

module_init(init_pmz);
module_exit(exit_pmz);<|MERGE_RESOLUTION|>--- conflicted
+++ resolved
@@ -1700,11 +1700,7 @@
 	return uart_add_one_port(&pmz_uart_reg, &uap->port);
 }
 
-<<<<<<< HEAD
-static void __exit pmz_detach(struct platform_device *pdev)
-=======
 static void pmz_detach(struct platform_device *pdev)
->>>>>>> 0c383648
 {
 	struct uart_pmac_port *uap = platform_get_drvdata(pdev);
 
@@ -1779,12 +1775,8 @@
 #else
 
 static struct platform_driver pmz_driver = {
-<<<<<<< HEAD
-	.remove_new	= __exit_p(pmz_detach),
-=======
 	.probe		= pmz_attach,
 	.remove_new	= pmz_detach,
->>>>>>> 0c383648
 	.driver		= {
 		.name		= "scc",
 	},
