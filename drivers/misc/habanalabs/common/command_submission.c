// SPDX-License-Identifier: GPL-2.0

/*
 * Copyright 2016-2021 HabanaLabs, Ltd.
 * All Rights Reserved.
 */

#include <uapi/misc/habanalabs.h>
#include "habanalabs.h"

#include <linux/uaccess.h>
#include <linux/slab.h>

#define HL_CS_FLAGS_TYPE_MASK	(HL_CS_FLAGS_SIGNAL | HL_CS_FLAGS_WAIT | \
				HL_CS_FLAGS_COLLECTIVE_WAIT)

#define MAX_TS_ITER_NUM 10

/**
 * enum hl_cs_wait_status - cs wait status
 * @CS_WAIT_STATUS_BUSY: cs was not completed yet
 * @CS_WAIT_STATUS_COMPLETED: cs completed
 * @CS_WAIT_STATUS_GONE: cs completed but fence is already gone
 */
enum hl_cs_wait_status {
	CS_WAIT_STATUS_BUSY,
	CS_WAIT_STATUS_COMPLETED,
	CS_WAIT_STATUS_GONE
};

static void job_wq_completion(struct work_struct *work);
static int _hl_cs_wait_ioctl(struct hl_device *hdev, struct hl_ctx *ctx,
				u64 timeout_us, u64 seq,
				enum hl_cs_wait_status *status, s64 *timestamp);
static void cs_do_release(struct kref *ref);

static void hl_sob_reset(struct kref *ref)
{
	struct hl_hw_sob *hw_sob = container_of(ref, struct hl_hw_sob,
							kref);
	struct hl_device *hdev = hw_sob->hdev;

	dev_dbg(hdev->dev, "reset sob id %u\n", hw_sob->sob_id);

	hdev->asic_funcs->reset_sob(hdev, hw_sob);

	hw_sob->need_reset = false;
}

void hl_sob_reset_error(struct kref *ref)
{
	struct hl_hw_sob *hw_sob = container_of(ref, struct hl_hw_sob,
							kref);
	struct hl_device *hdev = hw_sob->hdev;

	dev_crit(hdev->dev,
		"SOB release shouldn't be called here, q_idx: %d, sob_id: %d\n",
		hw_sob->q_idx, hw_sob->sob_id);
}

void hw_sob_put(struct hl_hw_sob *hw_sob)
{
	if (hw_sob)
		kref_put(&hw_sob->kref, hl_sob_reset);
}

static void hw_sob_put_err(struct hl_hw_sob *hw_sob)
{
	if (hw_sob)
		kref_put(&hw_sob->kref, hl_sob_reset_error);
}

void hw_sob_get(struct hl_hw_sob *hw_sob)
{
	if (hw_sob)
		kref_get(&hw_sob->kref);
}

/**
 * hl_gen_sob_mask() - Generates a sob mask to be used in a monitor arm packet
 * @sob_base: sob base id
 * @sob_mask: sob user mask, each bit represents a sob offset from sob base
 * @mask: generated mask
 *
 * Return: 0 if given parameters are valid
 */
int hl_gen_sob_mask(u16 sob_base, u8 sob_mask, u8 *mask)
{
	int i;

	if (sob_mask == 0)
		return -EINVAL;

	if (sob_mask == 0x1) {
		*mask = ~(1 << (sob_base & 0x7));
	} else {
		/* find msb in order to verify sob range is valid */
		for (i = BITS_PER_BYTE - 1 ; i >= 0 ; i--)
			if (BIT(i) & sob_mask)
				break;

		if (i > (HL_MAX_SOBS_PER_MONITOR - (sob_base & 0x7) - 1))
			return -EINVAL;

		*mask = ~sob_mask;
	}

	return 0;
}

static void hl_fence_release(struct kref *kref)
{
	struct hl_fence *fence =
		container_of(kref, struct hl_fence, refcount);
	struct hl_cs_compl *hl_cs_cmpl =
		container_of(fence, struct hl_cs_compl, base_fence);

	kfree(hl_cs_cmpl);
}

void hl_fence_put(struct hl_fence *fence)
{
	if (IS_ERR_OR_NULL(fence))
		return;
	kref_put(&fence->refcount, hl_fence_release);
}

void hl_fences_put(struct hl_fence **fence, int len)
{
	int i;

	for (i = 0; i < len; i++, fence++)
		hl_fence_put(*fence);
}

void hl_fence_get(struct hl_fence *fence)
{
	if (fence)
		kref_get(&fence->refcount);
}

static void hl_fence_init(struct hl_fence *fence, u64 sequence)
{
	kref_init(&fence->refcount);
	fence->cs_sequence = sequence;
	fence->error = 0;
	fence->timestamp = ktime_set(0, 0);
	fence->mcs_handling_done = false;
	init_completion(&fence->completion);
}

void cs_get(struct hl_cs *cs)
{
	kref_get(&cs->refcount);
}

static int cs_get_unless_zero(struct hl_cs *cs)
{
	return kref_get_unless_zero(&cs->refcount);
}

static void cs_put(struct hl_cs *cs)
{
	kref_put(&cs->refcount, cs_do_release);
}

static void cs_job_do_release(struct kref *ref)
{
	struct hl_cs_job *job = container_of(ref, struct hl_cs_job, refcount);

	kfree(job);
}

static void cs_job_put(struct hl_cs_job *job)
{
	kref_put(&job->refcount, cs_job_do_release);
}

bool cs_needs_completion(struct hl_cs *cs)
{
	/* In case this is a staged CS, only the last CS in sequence should
	 * get a completion, any non staged CS will always get a completion
	 */
	if (cs->staged_cs && !cs->staged_last)
		return false;

	return true;
}

bool cs_needs_timeout(struct hl_cs *cs)
{
	/* In case this is a staged CS, only the first CS in sequence should
	 * get a timeout, any non staged CS will always get a timeout
	 */
	if (cs->staged_cs && !cs->staged_first)
		return false;

	return true;
}

static bool is_cb_patched(struct hl_device *hdev, struct hl_cs_job *job)
{
	/*
	 * Patched CB is created for external queues jobs, and for H/W queues
	 * jobs if the user CB was allocated by driver and MMU is disabled.
	 */
	return (job->queue_type == QUEUE_TYPE_EXT ||
			(job->queue_type == QUEUE_TYPE_HW &&
					job->is_kernel_allocated_cb &&
					!hdev->mmu_enable));
}

/*
 * cs_parser - parse the user command submission
 *
 * @hpriv	: pointer to the private data of the fd
 * @job        : pointer to the job that holds the command submission info
 *
 * The function parses the command submission of the user. It calls the
 * ASIC specific parser, which returns a list of memory blocks to send
 * to the device as different command buffers
 *
 */
static int cs_parser(struct hl_fpriv *hpriv, struct hl_cs_job *job)
{
	struct hl_device *hdev = hpriv->hdev;
	struct hl_cs_parser parser;
	int rc;

	parser.ctx_id = job->cs->ctx->asid;
	parser.cs_sequence = job->cs->sequence;
	parser.job_id = job->id;

	parser.hw_queue_id = job->hw_queue_id;
	parser.job_userptr_list = &job->userptr_list;
	parser.patched_cb = NULL;
	parser.user_cb = job->user_cb;
	parser.user_cb_size = job->user_cb_size;
	parser.queue_type = job->queue_type;
	parser.is_kernel_allocated_cb = job->is_kernel_allocated_cb;
	job->patched_cb = NULL;
	parser.completion = cs_needs_completion(job->cs);

	rc = hdev->asic_funcs->cs_parser(hdev, &parser);

	if (is_cb_patched(hdev, job)) {
		if (!rc) {
			job->patched_cb = parser.patched_cb;
			job->job_cb_size = parser.patched_cb_size;
			job->contains_dma_pkt = parser.contains_dma_pkt;
			atomic_inc(&job->patched_cb->cs_cnt);
		}

		/*
		 * Whether the parsing worked or not, we don't need the
		 * original CB anymore because it was already parsed and
		 * won't be accessed again for this CS
		 */
		atomic_dec(&job->user_cb->cs_cnt);
		hl_cb_put(job->user_cb);
		job->user_cb = NULL;
	} else if (!rc) {
		job->job_cb_size = job->user_cb_size;
	}

	return rc;
}

static void complete_job(struct hl_device *hdev, struct hl_cs_job *job)
{
	struct hl_cs *cs = job->cs;

	if (is_cb_patched(hdev, job)) {
		hl_userptr_delete_list(hdev, &job->userptr_list);

		/*
		 * We might arrive here from rollback and patched CB wasn't
		 * created, so we need to check it's not NULL
		 */
		if (job->patched_cb) {
			atomic_dec(&job->patched_cb->cs_cnt);
			hl_cb_put(job->patched_cb);
		}
	}

	/* For H/W queue jobs, if a user CB was allocated by driver and MMU is
	 * enabled, the user CB isn't released in cs_parser() and thus should be
	 * released here.
	 * This is also true for INT queues jobs which were allocated by driver
	 */
	if (job->is_kernel_allocated_cb &&
		((job->queue_type == QUEUE_TYPE_HW && hdev->mmu_enable) ||
				job->queue_type == QUEUE_TYPE_INT)) {
		atomic_dec(&job->user_cb->cs_cnt);
		hl_cb_put(job->user_cb);
	}

	/*
	 * This is the only place where there can be multiple threads
	 * modifying the list at the same time
	 */
	spin_lock(&cs->job_lock);
	list_del(&job->cs_node);
	spin_unlock(&cs->job_lock);

	hl_debugfs_remove_job(hdev, job);

	/* We decrement reference only for a CS that gets completion
	 * because the reference was incremented only for this kind of CS
	 * right before it was scheduled.
	 *
	 * In staged submission, only the last CS marked as 'staged_last'
	 * gets completion, hence its release function will be called from here.
	 * As for all the rest CS's in the staged submission which do not get
	 * completion, their CS reference will be decremented by the
	 * 'staged_last' CS during the CS release flow.
	 * All relevant PQ CI counters will be incremented during the CS release
	 * flow by calling 'hl_hw_queue_update_ci'.
	 */
	if (cs_needs_completion(cs) &&
		(job->queue_type == QUEUE_TYPE_EXT ||
			job->queue_type == QUEUE_TYPE_HW))
		cs_put(cs);

	cs_job_put(job);
}

/*
 * hl_staged_cs_find_first - locate the first CS in this staged submission
 *
 * @hdev: pointer to device structure
 * @cs_seq: staged submission sequence number
 *
 * @note: This function must be called under 'hdev->cs_mirror_lock'
 *
 * Find and return a CS pointer with the given sequence
 */
struct hl_cs *hl_staged_cs_find_first(struct hl_device *hdev, u64 cs_seq)
{
	struct hl_cs *cs;

	list_for_each_entry_reverse(cs, &hdev->cs_mirror_list, mirror_node)
		if (cs->staged_cs && cs->staged_first &&
				cs->sequence == cs_seq)
			return cs;

	return NULL;
}

/*
 * is_staged_cs_last_exists - returns true if the last CS in sequence exists
 *
 * @hdev: pointer to device structure
 * @cs: staged submission member
 *
 */
bool is_staged_cs_last_exists(struct hl_device *hdev, struct hl_cs *cs)
{
	struct hl_cs *last_entry;

	last_entry = list_last_entry(&cs->staged_cs_node, struct hl_cs,
								staged_cs_node);

	if (last_entry->staged_last)
		return true;

	return false;
}

/*
 * staged_cs_get - get CS reference if this CS is a part of a staged CS
 *
 * @hdev: pointer to device structure
 * @cs: current CS
 * @cs_seq: staged submission sequence number
 *
 * Increment CS reference for every CS in this staged submission except for
 * the CS which get completion.
 */
static void staged_cs_get(struct hl_device *hdev, struct hl_cs *cs)
{
	/* Only the last CS in this staged submission will get a completion.
	 * We must increment the reference for all other CS's in this
	 * staged submission.
	 * Once we get a completion we will release the whole staged submission.
	 */
	if (!cs->staged_last)
		cs_get(cs);
}

/*
 * staged_cs_put - put a CS in case it is part of staged submission
 *
 * @hdev: pointer to device structure
 * @cs: CS to put
 *
 * This function decrements a CS reference (for a non completion CS)
 */
static void staged_cs_put(struct hl_device *hdev, struct hl_cs *cs)
{
	/* We release all CS's in a staged submission except the last
	 * CS which we have never incremented its reference.
	 */
	if (!cs_needs_completion(cs))
		cs_put(cs);
}

static void cs_handle_tdr(struct hl_device *hdev, struct hl_cs *cs)
{
	struct hl_cs *next = NULL, *iter, *first_cs;

	if (!cs_needs_timeout(cs))
		return;

	spin_lock(&hdev->cs_mirror_lock);

	/* We need to handle tdr only once for the complete staged submission.
	 * Hence, we choose the CS that reaches this function first which is
	 * the CS marked as 'staged_last'.
	 * In case single staged cs was submitted which has both first and last
	 * indications, then "cs_find_first" below will return NULL, since we
	 * removed the cs node from the list before getting here,
	 * in such cases just continue with the cs to cancel it's TDR work.
	 */
	if (cs->staged_cs && cs->staged_last) {
		first_cs = hl_staged_cs_find_first(hdev, cs->staged_sequence);
		if (first_cs)
			cs = first_cs;
	}

	spin_unlock(&hdev->cs_mirror_lock);

	/* Don't cancel TDR in case this CS was timedout because we might be
	 * running from the TDR context
	 */
	if (cs->timedout || hdev->timeout_jiffies == MAX_SCHEDULE_TIMEOUT)
		return;

	if (cs->tdr_active)
		cancel_delayed_work_sync(&cs->work_tdr);

	spin_lock(&hdev->cs_mirror_lock);

	/* queue TDR for next CS */
	list_for_each_entry(iter, &hdev->cs_mirror_list, mirror_node)
		if (cs_needs_timeout(iter)) {
			next = iter;
			break;
		}

	if (next && !next->tdr_active) {
		next->tdr_active = true;
		schedule_delayed_work(&next->work_tdr, next->timeout_jiffies);
	}

	spin_unlock(&hdev->cs_mirror_lock);
}

/*
 * force_complete_multi_cs - complete all contexts that wait on multi-CS
 *
 * @hdev: pointer to habanalabs device structure
 */
static void force_complete_multi_cs(struct hl_device *hdev)
{
	int i;

	for (i = 0; i < MULTI_CS_MAX_USER_CTX; i++) {
		struct multi_cs_completion *mcs_compl;

		mcs_compl = &hdev->multi_cs_completion[i];

		spin_lock(&mcs_compl->lock);

		if (!mcs_compl->used) {
			spin_unlock(&mcs_compl->lock);
			continue;
		}

		/* when calling force complete no context should be waiting on
		 * multi-cS.
		 * We are calling the function as a protection for such case
		 * to free any pending context and print error message
		 */
		dev_err(hdev->dev,
				"multi-CS completion context %d still waiting when calling force completion\n",
				i);
		complete_all(&mcs_compl->completion);
		spin_unlock(&mcs_compl->lock);
	}
}

/*
 * complete_multi_cs - complete all waiting entities on multi-CS
 *
 * @hdev: pointer to habanalabs device structure
 * @cs: CS structure
 * The function signals a waiting entity that has an overlapping stream masters
 * with the completed CS.
 * For example:
 * - a completed CS worked on stream master QID 4, multi CS completion
 *   is actively waiting on stream master QIDs 3, 5. don't send signal as no
 *   common stream master QID
 * - a completed CS worked on stream master QID 4, multi CS completion
 *   is actively waiting on stream master QIDs 3, 4. send signal as stream
 *   master QID 4 is common
 */
static void complete_multi_cs(struct hl_device *hdev, struct hl_cs *cs)
{
	struct hl_fence *fence = cs->fence;
	int i;

	/* in case of multi CS check for completion only for the first CS */
	if (cs->staged_cs && !cs->staged_first)
		return;

	for (i = 0; i < MULTI_CS_MAX_USER_CTX; i++) {
		struct multi_cs_completion *mcs_compl;

		mcs_compl = &hdev->multi_cs_completion[i];
		if (!mcs_compl->used)
			continue;

		spin_lock(&mcs_compl->lock);

		/*
		 * complete if:
		 * 1. still waiting for completion
		 * 2. the completed CS has at least one overlapping stream
		 *    master with the stream masters in the completion
		 */
		if (mcs_compl->used &&
				(fence->stream_master_qid_map &
					mcs_compl->stream_master_qid_map)) {
			/* extract the timestamp only of first completed CS */
			if (!mcs_compl->timestamp)
				mcs_compl->timestamp = ktime_to_ns(fence->timestamp);

			complete_all(&mcs_compl->completion);

			/*
			 * Setting mcs_handling_done inside the lock ensures
			 * at least one fence have mcs_handling_done set to
			 * true before wait for mcs finish. This ensures at
			 * least one CS will be set as completed when polling
			 * mcs fences.
			 */
			fence->mcs_handling_done = true;
		}

		spin_unlock(&mcs_compl->lock);
	}
	/* In case CS completed without mcs completion initialized */
	fence->mcs_handling_done = true;
}

static inline void cs_release_sob_reset_handler(struct hl_device *hdev,
					struct hl_cs *cs,
					struct hl_cs_compl *hl_cs_cmpl)
{
	/* Skip this handler if the cs wasn't submitted, to avoid putting
	 * the hw_sob twice, since this case already handled at this point,
	 * also skip if the hw_sob pointer wasn't set.
	 */
	if (!hl_cs_cmpl->hw_sob || !cs->submitted)
		return;

	spin_lock(&hl_cs_cmpl->lock);

	/*
	 * we get refcount upon reservation of signals or signal/wait cs for the
	 * hw_sob object, and need to put it when the first staged cs
	 * (which cotains the encaps signals) or cs signal/wait is completed.
	 */
	if ((hl_cs_cmpl->type == CS_TYPE_SIGNAL) ||
			(hl_cs_cmpl->type == CS_TYPE_WAIT) ||
			(hl_cs_cmpl->type == CS_TYPE_COLLECTIVE_WAIT) ||
			(!!hl_cs_cmpl->encaps_signals)) {
		dev_dbg(hdev->dev,
				"CS 0x%llx type %d finished, sob_id: %d, sob_val: %u\n",
				hl_cs_cmpl->cs_seq,
				hl_cs_cmpl->type,
				hl_cs_cmpl->hw_sob->sob_id,
				hl_cs_cmpl->sob_val);

		hw_sob_put(hl_cs_cmpl->hw_sob);

		if (hl_cs_cmpl->type == CS_TYPE_COLLECTIVE_WAIT)
			hdev->asic_funcs->reset_sob_group(hdev,
					hl_cs_cmpl->sob_group);
	}

	spin_unlock(&hl_cs_cmpl->lock);
}

static void cs_do_release(struct kref *ref)
{
	struct hl_cs *cs = container_of(ref, struct hl_cs, refcount);
	struct hl_device *hdev = cs->ctx->hdev;
	struct hl_cs_job *job, *tmp;
	struct hl_cs_compl *hl_cs_cmpl =
			container_of(cs->fence, struct hl_cs_compl, base_fence);

	cs->completed = true;

	/*
	 * Although if we reached here it means that all external jobs have
	 * finished, because each one of them took refcnt to CS, we still
	 * need to go over the internal jobs and complete them. Otherwise, we
	 * will have leaked memory and what's worse, the CS object (and
	 * potentially the CTX object) could be released, while the JOB
	 * still holds a pointer to them (but no reference).
	 */
	list_for_each_entry_safe(job, tmp, &cs->job_list, cs_node)
		complete_job(hdev, job);

	if (!cs->submitted) {
		/*
		 * In case the wait for signal CS was submitted, the fence put
		 * occurs in init_signal_wait_cs() or collective_wait_init_cs()
		 * right before hanging on the PQ.
		 */
		if (cs->type == CS_TYPE_WAIT ||
				cs->type == CS_TYPE_COLLECTIVE_WAIT)
			hl_fence_put(cs->signal_fence);

		goto out;
	}

	/* Need to update CI for all queue jobs that does not get completion */
	hl_hw_queue_update_ci(cs);

	/* remove CS from CS mirror list */
	spin_lock(&hdev->cs_mirror_lock);
	list_del_init(&cs->mirror_node);
	spin_unlock(&hdev->cs_mirror_lock);

	cs_handle_tdr(hdev, cs);

	if (cs->staged_cs) {
		/* the completion CS decrements reference for the entire
		 * staged submission
		 */
		if (cs->staged_last) {
			struct hl_cs *staged_cs, *tmp;

			list_for_each_entry_safe(staged_cs, tmp,
					&cs->staged_cs_node, staged_cs_node)
				staged_cs_put(hdev, staged_cs);
		}

		/* A staged CS will be a member in the list only after it
		 * was submitted. We used 'cs_mirror_lock' when inserting
		 * it to list so we will use it again when removing it
		 */
		if (cs->submitted) {
			spin_lock(&hdev->cs_mirror_lock);
			list_del(&cs->staged_cs_node);
			spin_unlock(&hdev->cs_mirror_lock);
		}

		/* decrement refcount to handle when first staged cs
		 * with encaps signals is completed.
		 */
		if (hl_cs_cmpl->encaps_signals)
			kref_put(&hl_cs_cmpl->encaps_sig_hdl->refcount,
						hl_encaps_handle_do_release);
	}

	if ((cs->type == CS_TYPE_WAIT || cs->type == CS_TYPE_COLLECTIVE_WAIT)
			&& cs->encaps_signals)
		kref_put(&cs->encaps_sig_hdl->refcount,
					hl_encaps_handle_do_release);

out:
	/* Must be called before hl_ctx_put because inside we use ctx to get
	 * the device
	 */
	hl_debugfs_remove_cs(cs);

	hl_ctx_put(cs->ctx);

	/* We need to mark an error for not submitted because in that case
	 * the hl fence release flow is different. Mainly, we don't need
	 * to handle hw_sob for signal/wait
	 */
	if (cs->timedout)
		cs->fence->error = -ETIMEDOUT;
	else if (cs->aborted)
		cs->fence->error = -EIO;
	else if (!cs->submitted)
		cs->fence->error = -EBUSY;

	if (unlikely(cs->skip_reset_on_timeout)) {
		dev_err(hdev->dev,
			"Command submission %llu completed after %llu (s)\n",
			cs->sequence,
			div_u64(jiffies - cs->submission_time_jiffies, HZ));
	}

	if (cs->timestamp)
		cs->fence->timestamp = ktime_get();
	complete_all(&cs->fence->completion);
	complete_multi_cs(hdev, cs);

	cs_release_sob_reset_handler(hdev, cs, hl_cs_cmpl);

	hl_fence_put(cs->fence);

	kfree(cs->jobs_in_queue_cnt);
	kfree(cs);
}

static void cs_timedout(struct work_struct *work)
{
	struct hl_device *hdev;
	int rc;
	struct hl_cs *cs = container_of(work, struct hl_cs,
						 work_tdr.work);
	bool skip_reset_on_timeout = cs->skip_reset_on_timeout;

	rc = cs_get_unless_zero(cs);
	if (!rc)
		return;

	if ((!cs->submitted) || (cs->completed)) {
		cs_put(cs);
		return;
	}

	/* Mark the CS is timed out so we won't try to cancel its TDR */
	if (likely(!skip_reset_on_timeout))
		cs->timedout = true;

	hdev = cs->ctx->hdev;

	/* Save only the first CS timeout parameters */
	rc = atomic_cmpxchg(&hdev->last_error.cs_timeout.write_disable, 0, 1);
	if (!rc) {
		hdev->last_error.cs_timeout.timestamp = ktime_get();
		hdev->last_error.cs_timeout.seq = cs->sequence;
	}

	switch (cs->type) {
	case CS_TYPE_SIGNAL:
		dev_err(hdev->dev,
			"Signal command submission %llu has not finished in time!\n",
			cs->sequence);
		break;

	case CS_TYPE_WAIT:
		dev_err(hdev->dev,
			"Wait command submission %llu has not finished in time!\n",
			cs->sequence);
		break;

	case CS_TYPE_COLLECTIVE_WAIT:
		dev_err(hdev->dev,
			"Collective Wait command submission %llu has not finished in time!\n",
			cs->sequence);
		break;

	default:
		dev_err(hdev->dev,
			"Command submission %llu has not finished in time!\n",
			cs->sequence);
		break;
	}

	rc = hl_state_dump(hdev);
	if (rc)
		dev_err(hdev->dev, "Error during system state dump %d\n", rc);

	cs_put(cs);

	if (likely(!skip_reset_on_timeout)) {
		if (hdev->reset_on_lockup)
			hl_device_reset(hdev, HL_DRV_RESET_TDR);
		else
			hdev->reset_info.needs_reset = true;
	}
}

static int allocate_cs(struct hl_device *hdev, struct hl_ctx *ctx,
			enum hl_cs_type cs_type, u64 user_sequence,
			struct hl_cs **cs_new, u32 flags, u32 timeout)
{
	struct hl_cs_counters_atomic *cntr;
	struct hl_fence *other = NULL;
	struct hl_cs_compl *cs_cmpl;
	struct hl_cs *cs;
	int rc;

	cntr = &hdev->aggregated_cs_counters;

	cs = kzalloc(sizeof(*cs), GFP_ATOMIC);
	if (!cs)
		cs = kzalloc(sizeof(*cs), GFP_KERNEL);

	if (!cs) {
		atomic64_inc(&ctx->cs_counters.out_of_mem_drop_cnt);
		atomic64_inc(&cntr->out_of_mem_drop_cnt);
		return -ENOMEM;
	}

	/* increment refcnt for context */
	hl_ctx_get(ctx);

	cs->ctx = ctx;
	cs->submitted = false;
	cs->completed = false;
	cs->type = cs_type;
	cs->timestamp = !!(flags & HL_CS_FLAGS_TIMESTAMP);
	cs->encaps_signals = !!(flags & HL_CS_FLAGS_ENCAP_SIGNALS);
	cs->timeout_jiffies = timeout;
	cs->skip_reset_on_timeout =
		hdev->reset_info.skip_reset_on_timeout ||
		!!(flags & HL_CS_FLAGS_SKIP_RESET_ON_TIMEOUT);
	cs->submission_time_jiffies = jiffies;
	INIT_LIST_HEAD(&cs->job_list);
	INIT_DELAYED_WORK(&cs->work_tdr, cs_timedout);
	kref_init(&cs->refcount);
	spin_lock_init(&cs->job_lock);

	cs_cmpl = kzalloc(sizeof(*cs_cmpl), GFP_ATOMIC);
	if (!cs_cmpl)
		cs_cmpl = kzalloc(sizeof(*cs_cmpl), GFP_KERNEL);

	if (!cs_cmpl) {
		atomic64_inc(&ctx->cs_counters.out_of_mem_drop_cnt);
		atomic64_inc(&cntr->out_of_mem_drop_cnt);
		rc = -ENOMEM;
		goto free_cs;
	}

	cs->jobs_in_queue_cnt = kcalloc(hdev->asic_prop.max_queues,
			sizeof(*cs->jobs_in_queue_cnt), GFP_ATOMIC);
	if (!cs->jobs_in_queue_cnt)
		cs->jobs_in_queue_cnt = kcalloc(hdev->asic_prop.max_queues,
				sizeof(*cs->jobs_in_queue_cnt), GFP_KERNEL);

	if (!cs->jobs_in_queue_cnt) {
		atomic64_inc(&ctx->cs_counters.out_of_mem_drop_cnt);
		atomic64_inc(&cntr->out_of_mem_drop_cnt);
		rc = -ENOMEM;
		goto free_cs_cmpl;
	}

	cs_cmpl->hdev = hdev;
	cs_cmpl->type = cs->type;
	spin_lock_init(&cs_cmpl->lock);
	cs->fence = &cs_cmpl->base_fence;

	spin_lock(&ctx->cs_lock);

	cs_cmpl->cs_seq = ctx->cs_sequence;
	other = ctx->cs_pending[cs_cmpl->cs_seq &
				(hdev->asic_prop.max_pending_cs - 1)];

	if (other && !completion_done(&other->completion)) {
		/* If the following statement is true, it means we have reached
		 * a point in which only part of the staged submission was
		 * submitted and we don't have enough room in the 'cs_pending'
		 * array for the rest of the submission.
		 * This causes a deadlock because this CS will never be
		 * completed as it depends on future CS's for completion.
		 */
		if (other->cs_sequence == user_sequence)
			dev_crit_ratelimited(hdev->dev,
				"Staged CS %llu deadlock due to lack of resources",
				user_sequence);

		dev_dbg_ratelimited(hdev->dev,
			"Rejecting CS because of too many in-flights CS\n");
		atomic64_inc(&ctx->cs_counters.max_cs_in_flight_drop_cnt);
		atomic64_inc(&cntr->max_cs_in_flight_drop_cnt);
		rc = -EAGAIN;
		goto free_fence;
	}

	/* init hl_fence */
	hl_fence_init(&cs_cmpl->base_fence, cs_cmpl->cs_seq);

	cs->sequence = cs_cmpl->cs_seq;

	ctx->cs_pending[cs_cmpl->cs_seq &
			(hdev->asic_prop.max_pending_cs - 1)] =
							&cs_cmpl->base_fence;
	ctx->cs_sequence++;

	hl_fence_get(&cs_cmpl->base_fence);

	hl_fence_put(other);

	spin_unlock(&ctx->cs_lock);

	*cs_new = cs;

	return 0;

free_fence:
	spin_unlock(&ctx->cs_lock);
	kfree(cs->jobs_in_queue_cnt);
free_cs_cmpl:
	kfree(cs_cmpl);
free_cs:
	kfree(cs);
	hl_ctx_put(ctx);
	return rc;
}

static void cs_rollback(struct hl_device *hdev, struct hl_cs *cs)
{
	struct hl_cs_job *job, *tmp;

	staged_cs_put(hdev, cs);

	list_for_each_entry_safe(job, tmp, &cs->job_list, cs_node)
		complete_job(hdev, job);
}

void hl_cs_rollback_all(struct hl_device *hdev, bool skip_wq_flush)
{
	int i;
	struct hl_cs *cs, *tmp;

	if (!skip_wq_flush) {
		flush_workqueue(hdev->ts_free_obj_wq);

		/* flush all completions before iterating over the CS mirror list in
		 * order to avoid a race with the release functions
		 */
		for (i = 0 ; i < hdev->asic_prop.completion_queues_count ; i++)
			flush_workqueue(hdev->cq_wq[i]);

	}

	/* Make sure we don't have leftovers in the CS mirror list */
	list_for_each_entry_safe(cs, tmp, &hdev->cs_mirror_list, mirror_node) {
		cs_get(cs);
		cs->aborted = true;
		dev_warn_ratelimited(hdev->dev, "Killing CS %d.%llu\n",
				cs->ctx->asid, cs->sequence);
		cs_rollback(hdev, cs);
		cs_put(cs);
	}

	force_complete_multi_cs(hdev);
}

static void
wake_pending_user_interrupt_threads(struct hl_user_interrupt *interrupt)
{
	struct hl_user_pending_interrupt *pend, *temp;
	unsigned long flags;

	spin_lock_irqsave(&interrupt->wait_list_lock, flags);
	list_for_each_entry_safe(pend, temp, &interrupt->wait_list_head, wait_list_node) {
<<<<<<< HEAD
		if (pend->ts_reg_info.ts_buff) {
			list_del(&pend->wait_list_node);
			hl_ts_put(pend->ts_reg_info.ts_buff);
=======
		if (pend->ts_reg_info.buf) {
			list_del(&pend->wait_list_node);
			hl_mmap_mem_buf_put(pend->ts_reg_info.buf);
>>>>>>> 88084a3d
			hl_cb_put(pend->ts_reg_info.cq_cb);
		} else {
			pend->fence.error = -EIO;
			complete_all(&pend->fence.completion);
		}
	}
	spin_unlock_irqrestore(&interrupt->wait_list_lock, flags);
}

void hl_release_pending_user_interrupts(struct hl_device *hdev)
{
	struct asic_fixed_properties *prop = &hdev->asic_prop;
	struct hl_user_interrupt *interrupt;
	int i;

	if (!prop->user_interrupt_count)
		return;

	/* We iterate through the user interrupt requests and waking up all
	 * user threads waiting for interrupt completion. We iterate the
	 * list under a lock, this is why all user threads, once awake,
	 * will wait on the same lock and will release the waiting object upon
	 * unlock.
	 */

	for (i = 0 ; i < prop->user_interrupt_count ; i++) {
		interrupt = &hdev->user_interrupt[i];
		wake_pending_user_interrupt_threads(interrupt);
	}

	interrupt = &hdev->common_user_interrupt;
	wake_pending_user_interrupt_threads(interrupt);
}

static void job_wq_completion(struct work_struct *work)
{
	struct hl_cs_job *job = container_of(work, struct hl_cs_job,
						finish_work);
	struct hl_cs *cs = job->cs;
	struct hl_device *hdev = cs->ctx->hdev;

	/* job is no longer needed */
	complete_job(hdev, job);
}

static int validate_queue_index(struct hl_device *hdev,
				struct hl_cs_chunk *chunk,
				enum hl_queue_type *queue_type,
				bool *is_kernel_allocated_cb)
{
	struct asic_fixed_properties *asic = &hdev->asic_prop;
	struct hw_queue_properties *hw_queue_prop;

	/* This must be checked here to prevent out-of-bounds access to
	 * hw_queues_props array
	 */
	if (chunk->queue_index >= asic->max_queues) {
		dev_err(hdev->dev, "Queue index %d is invalid\n",
			chunk->queue_index);
		return -EINVAL;
	}

	hw_queue_prop = &asic->hw_queues_props[chunk->queue_index];

	if (hw_queue_prop->type == QUEUE_TYPE_NA) {
		dev_err(hdev->dev, "Queue index %d is invalid\n",
			chunk->queue_index);
		return -EINVAL;
	}

	if (hw_queue_prop->driver_only) {
		dev_err(hdev->dev,
			"Queue index %d is restricted for the kernel driver\n",
			chunk->queue_index);
		return -EINVAL;
	}

	/* When hw queue type isn't QUEUE_TYPE_HW,
	 * USER_ALLOC_CB flag shall be referred as "don't care".
	 */
	if (hw_queue_prop->type == QUEUE_TYPE_HW) {
		if (chunk->cs_chunk_flags & HL_CS_CHUNK_FLAGS_USER_ALLOC_CB) {
			if (!(hw_queue_prop->cb_alloc_flags & CB_ALLOC_USER)) {
				dev_err(hdev->dev,
					"Queue index %d doesn't support user CB\n",
					chunk->queue_index);
				return -EINVAL;
			}

			*is_kernel_allocated_cb = false;
		} else {
			if (!(hw_queue_prop->cb_alloc_flags &
					CB_ALLOC_KERNEL)) {
				dev_err(hdev->dev,
					"Queue index %d doesn't support kernel CB\n",
					chunk->queue_index);
				return -EINVAL;
			}

			*is_kernel_allocated_cb = true;
		}
	} else {
		*is_kernel_allocated_cb = !!(hw_queue_prop->cb_alloc_flags
						& CB_ALLOC_KERNEL);
	}

	*queue_type = hw_queue_prop->type;
	return 0;
}

static struct hl_cb *get_cb_from_cs_chunk(struct hl_device *hdev,
					struct hl_mem_mgr *mmg,
					struct hl_cs_chunk *chunk)
{
	struct hl_cb *cb;

	cb = hl_cb_get(mmg, chunk->cb_handle);
	if (!cb) {
		dev_err(hdev->dev, "CB handle 0x%llx invalid\n", chunk->cb_handle);
		return NULL;
	}

	if ((chunk->cb_size < 8) || (chunk->cb_size > cb->size)) {
		dev_err(hdev->dev, "CB size %u invalid\n", chunk->cb_size);
		goto release_cb;
	}

	atomic_inc(&cb->cs_cnt);

	return cb;

release_cb:
	hl_cb_put(cb);
	return NULL;
}

struct hl_cs_job *hl_cs_allocate_job(struct hl_device *hdev,
		enum hl_queue_type queue_type, bool is_kernel_allocated_cb)
{
	struct hl_cs_job *job;

	job = kzalloc(sizeof(*job), GFP_ATOMIC);
	if (!job)
		job = kzalloc(sizeof(*job), GFP_KERNEL);

	if (!job)
		return NULL;

	kref_init(&job->refcount);
	job->queue_type = queue_type;
	job->is_kernel_allocated_cb = is_kernel_allocated_cb;

	if (is_cb_patched(hdev, job))
		INIT_LIST_HEAD(&job->userptr_list);

	if (job->queue_type == QUEUE_TYPE_EXT)
		INIT_WORK(&job->finish_work, job_wq_completion);

	return job;
}

static enum hl_cs_type hl_cs_get_cs_type(u32 cs_type_flags)
{
	if (cs_type_flags & HL_CS_FLAGS_SIGNAL)
		return CS_TYPE_SIGNAL;
	else if (cs_type_flags & HL_CS_FLAGS_WAIT)
		return CS_TYPE_WAIT;
	else if (cs_type_flags & HL_CS_FLAGS_COLLECTIVE_WAIT)
		return CS_TYPE_COLLECTIVE_WAIT;
	else if (cs_type_flags & HL_CS_FLAGS_RESERVE_SIGNALS_ONLY)
		return CS_RESERVE_SIGNALS;
	else if (cs_type_flags & HL_CS_FLAGS_UNRESERVE_SIGNALS_ONLY)
		return CS_UNRESERVE_SIGNALS;
	else
		return CS_TYPE_DEFAULT;
}

static int hl_cs_sanity_checks(struct hl_fpriv *hpriv, union hl_cs_args *args)
{
	struct hl_device *hdev = hpriv->hdev;
	struct hl_ctx *ctx = hpriv->ctx;
	u32 cs_type_flags, num_chunks;
	enum hl_device_status status;
	enum hl_cs_type cs_type;

	if (!hl_device_operational(hdev, &status)) {
		return -EBUSY;
	}

	if ((args->in.cs_flags & HL_CS_FLAGS_STAGED_SUBMISSION) &&
			!hdev->supports_staged_submission) {
		dev_err(hdev->dev, "staged submission not supported");
		return -EPERM;
	}

	cs_type_flags = args->in.cs_flags & HL_CS_FLAGS_TYPE_MASK;

	if (unlikely(cs_type_flags && !is_power_of_2(cs_type_flags))) {
		dev_err(hdev->dev,
			"CS type flags are mutually exclusive, context %d\n",
			ctx->asid);
		return -EINVAL;
	}

	cs_type = hl_cs_get_cs_type(cs_type_flags);
	num_chunks = args->in.num_chunks_execute;

	if (unlikely((cs_type != CS_TYPE_DEFAULT) &&
					!hdev->supports_sync_stream)) {
		dev_err(hdev->dev, "Sync stream CS is not supported\n");
		return -EINVAL;
	}

	if (cs_type == CS_TYPE_DEFAULT) {
		if (!num_chunks) {
			dev_err(hdev->dev,
				"Got execute CS with 0 chunks, context %d\n",
				ctx->asid);
			return -EINVAL;
		}
	} else if (num_chunks != 1) {
		dev_err(hdev->dev,
			"Sync stream CS mandates one chunk only, context %d\n",
			ctx->asid);
		return -EINVAL;
	}

	return 0;
}

static int hl_cs_copy_chunk_array(struct hl_device *hdev,
					struct hl_cs_chunk **cs_chunk_array,
					void __user *chunks, u32 num_chunks,
					struct hl_ctx *ctx)
{
	u32 size_to_copy;

	if (num_chunks > HL_MAX_JOBS_PER_CS) {
		atomic64_inc(&ctx->cs_counters.validation_drop_cnt);
		atomic64_inc(&hdev->aggregated_cs_counters.validation_drop_cnt);
		dev_err(hdev->dev,
			"Number of chunks can NOT be larger than %d\n",
			HL_MAX_JOBS_PER_CS);
		return -EINVAL;
	}

	*cs_chunk_array = kmalloc_array(num_chunks, sizeof(**cs_chunk_array),
					GFP_ATOMIC);
	if (!*cs_chunk_array)
		*cs_chunk_array = kmalloc_array(num_chunks,
					sizeof(**cs_chunk_array), GFP_KERNEL);
	if (!*cs_chunk_array) {
		atomic64_inc(&ctx->cs_counters.out_of_mem_drop_cnt);
		atomic64_inc(&hdev->aggregated_cs_counters.out_of_mem_drop_cnt);
		return -ENOMEM;
	}

	size_to_copy = num_chunks * sizeof(struct hl_cs_chunk);
	if (copy_from_user(*cs_chunk_array, chunks, size_to_copy)) {
		atomic64_inc(&ctx->cs_counters.validation_drop_cnt);
		atomic64_inc(&hdev->aggregated_cs_counters.validation_drop_cnt);
		dev_err(hdev->dev, "Failed to copy cs chunk array from user\n");
		kfree(*cs_chunk_array);
		return -EFAULT;
	}

	return 0;
}

static int cs_staged_submission(struct hl_device *hdev, struct hl_cs *cs,
				u64 sequence, u32 flags,
				u32 encaps_signal_handle)
{
	if (!(flags & HL_CS_FLAGS_STAGED_SUBMISSION))
		return 0;

	cs->staged_last = !!(flags & HL_CS_FLAGS_STAGED_SUBMISSION_LAST);
	cs->staged_first = !!(flags & HL_CS_FLAGS_STAGED_SUBMISSION_FIRST);

	if (cs->staged_first) {
		/* Staged CS sequence is the first CS sequence */
		INIT_LIST_HEAD(&cs->staged_cs_node);
		cs->staged_sequence = cs->sequence;

		if (cs->encaps_signals)
			cs->encaps_sig_hdl_id = encaps_signal_handle;
	} else {
		/* User sequence will be validated in 'hl_hw_queue_schedule_cs'
		 * under the cs_mirror_lock
		 */
		cs->staged_sequence = sequence;
	}

	/* Increment CS reference if needed */
	staged_cs_get(hdev, cs);

	cs->staged_cs = true;

	return 0;
}

static u32 get_stream_master_qid_mask(struct hl_device *hdev, u32 qid)
{
	int i;

	for (i = 0; i < hdev->stream_master_qid_arr_size; i++)
		if (qid == hdev->stream_master_qid_arr[i])
			return BIT(i);

	return 0;
}

static int cs_ioctl_default(struct hl_fpriv *hpriv, void __user *chunks,
				u32 num_chunks, u64 *cs_seq, u32 flags,
				u32 encaps_signals_handle, u32 timeout,
				u16 *signal_initial_sob_count)
{
	bool staged_mid, int_queues_only = true;
	struct hl_device *hdev = hpriv->hdev;
	struct hl_cs_chunk *cs_chunk_array;
	struct hl_cs_counters_atomic *cntr;
	struct hl_ctx *ctx = hpriv->ctx;
	struct hl_cs_job *job;
	struct hl_cs *cs;
	struct hl_cb *cb;
	u64 user_sequence;
	u8 stream_master_qid_map = 0;
	int rc, i;

	cntr = &hdev->aggregated_cs_counters;
	user_sequence = *cs_seq;
	*cs_seq = ULLONG_MAX;

	rc = hl_cs_copy_chunk_array(hdev, &cs_chunk_array, chunks, num_chunks,
			hpriv->ctx);
	if (rc)
		goto out;

	if ((flags & HL_CS_FLAGS_STAGED_SUBMISSION) &&
			!(flags & HL_CS_FLAGS_STAGED_SUBMISSION_FIRST))
		staged_mid = true;
	else
		staged_mid = false;

	rc = allocate_cs(hdev, hpriv->ctx, CS_TYPE_DEFAULT,
			staged_mid ? user_sequence : ULLONG_MAX, &cs, flags,
			timeout);
	if (rc)
		goto free_cs_chunk_array;

	*cs_seq = cs->sequence;

	hl_debugfs_add_cs(cs);

	rc = cs_staged_submission(hdev, cs, user_sequence, flags,
						encaps_signals_handle);
	if (rc)
		goto free_cs_object;

	/* If this is a staged submission we must return the staged sequence
	 * rather than the internal CS sequence
	 */
	if (cs->staged_cs)
		*cs_seq = cs->staged_sequence;

	/* Validate ALL the CS chunks before submitting the CS */
	for (i = 0 ; i < num_chunks ; i++) {
		struct hl_cs_chunk *chunk = &cs_chunk_array[i];
		enum hl_queue_type queue_type;
		bool is_kernel_allocated_cb;

		rc = validate_queue_index(hdev, chunk, &queue_type,
						&is_kernel_allocated_cb);
		if (rc) {
			atomic64_inc(&ctx->cs_counters.validation_drop_cnt);
			atomic64_inc(&cntr->validation_drop_cnt);
			goto free_cs_object;
		}

		if (is_kernel_allocated_cb) {
			cb = get_cb_from_cs_chunk(hdev, &hpriv->mem_mgr, chunk);
			if (!cb) {
				atomic64_inc(
					&ctx->cs_counters.validation_drop_cnt);
				atomic64_inc(&cntr->validation_drop_cnt);
				rc = -EINVAL;
				goto free_cs_object;
			}
		} else {
			cb = (struct hl_cb *) (uintptr_t) chunk->cb_handle;
		}

		if (queue_type == QUEUE_TYPE_EXT ||
						queue_type == QUEUE_TYPE_HW) {
			int_queues_only = false;

			/*
			 * store which stream are being used for external/HW
			 * queues of this CS
			 */
			if (hdev->supports_wait_for_multi_cs)
				stream_master_qid_map |=
					get_stream_master_qid_mask(hdev,
							chunk->queue_index);
		}

		job = hl_cs_allocate_job(hdev, queue_type,
						is_kernel_allocated_cb);
		if (!job) {
			atomic64_inc(&ctx->cs_counters.out_of_mem_drop_cnt);
			atomic64_inc(&cntr->out_of_mem_drop_cnt);
			dev_err(hdev->dev, "Failed to allocate a new job\n");
			rc = -ENOMEM;
			if (is_kernel_allocated_cb)
				goto release_cb;

			goto free_cs_object;
		}

		job->id = i + 1;
		job->cs = cs;
		job->user_cb = cb;
		job->user_cb_size = chunk->cb_size;
		job->hw_queue_id = chunk->queue_index;

		cs->jobs_in_queue_cnt[job->hw_queue_id]++;

		list_add_tail(&job->cs_node, &cs->job_list);

		/*
		 * Increment CS reference. When CS reference is 0, CS is
		 * done and can be signaled to user and free all its resources
		 * Only increment for JOB on external or H/W queues, because
		 * only for those JOBs we get completion
		 */
		if (cs_needs_completion(cs) &&
			(job->queue_type == QUEUE_TYPE_EXT ||
				job->queue_type == QUEUE_TYPE_HW))
			cs_get(cs);

		hl_debugfs_add_job(hdev, job);

		rc = cs_parser(hpriv, job);
		if (rc) {
			atomic64_inc(&ctx->cs_counters.parsing_drop_cnt);
			atomic64_inc(&cntr->parsing_drop_cnt);
			dev_err(hdev->dev,
				"Failed to parse JOB %d.%llu.%d, err %d, rejecting the CS\n",
				cs->ctx->asid, cs->sequence, job->id, rc);
			goto free_cs_object;
		}
	}

	/* We allow a CS with any queue type combination as long as it does
	 * not get a completion
	 */
	if (int_queues_only && cs_needs_completion(cs)) {
		atomic64_inc(&ctx->cs_counters.validation_drop_cnt);
		atomic64_inc(&cntr->validation_drop_cnt);
		dev_err(hdev->dev,
			"Reject CS %d.%llu since it contains only internal queues jobs and needs completion\n",
			cs->ctx->asid, cs->sequence);
		rc = -EINVAL;
		goto free_cs_object;
	}

	/*
	 * store the (external/HW queues) streams used by the CS in the
	 * fence object for multi-CS completion
	 */
	if (hdev->supports_wait_for_multi_cs)
		cs->fence->stream_master_qid_map = stream_master_qid_map;

	rc = hl_hw_queue_schedule_cs(cs);
	if (rc) {
		if (rc != -EAGAIN)
			dev_err(hdev->dev,
				"Failed to submit CS %d.%llu to H/W queues, error %d\n",
				cs->ctx->asid, cs->sequence, rc);
		goto free_cs_object;
	}

	*signal_initial_sob_count = cs->initial_sob_count;

	rc = HL_CS_STATUS_SUCCESS;
	goto put_cs;

release_cb:
	atomic_dec(&cb->cs_cnt);
	hl_cb_put(cb);
free_cs_object:
	cs_rollback(hdev, cs);
	*cs_seq = ULLONG_MAX;
	/* The path below is both for good and erroneous exits */
put_cs:
	/* We finished with the CS in this function, so put the ref */
	cs_put(cs);
free_cs_chunk_array:
	kfree(cs_chunk_array);
out:
	return rc;
}

static int hl_cs_ctx_switch(struct hl_fpriv *hpriv, union hl_cs_args *args,
				u64 *cs_seq)
{
	struct hl_device *hdev = hpriv->hdev;
	struct hl_ctx *ctx = hpriv->ctx;
	bool need_soft_reset = false;
	int rc = 0, do_ctx_switch;
	void __user *chunks;
	u32 num_chunks, tmp;
	u16 sob_count;
	int ret;

	do_ctx_switch = atomic_cmpxchg(&ctx->thread_ctx_switch_token, 1, 0);

	if (do_ctx_switch || (args->in.cs_flags & HL_CS_FLAGS_FORCE_RESTORE)) {
		mutex_lock(&hpriv->restore_phase_mutex);

		if (do_ctx_switch) {
			rc = hdev->asic_funcs->context_switch(hdev, ctx->asid);
			if (rc) {
				dev_err_ratelimited(hdev->dev,
					"Failed to switch to context %d, rejecting CS! %d\n",
					ctx->asid, rc);
				/*
				 * If we timedout, or if the device is not IDLE
				 * while we want to do context-switch (-EBUSY),
				 * we need to soft-reset because QMAN is
				 * probably stuck. However, we can't call to
				 * reset here directly because of deadlock, so
				 * need to do it at the very end of this
				 * function
				 */
				if ((rc == -ETIMEDOUT) || (rc == -EBUSY))
					need_soft_reset = true;
				mutex_unlock(&hpriv->restore_phase_mutex);
				goto out;
			}
		}

		hdev->asic_funcs->restore_phase_topology(hdev);

		chunks = (void __user *) (uintptr_t) args->in.chunks_restore;
		num_chunks = args->in.num_chunks_restore;

		if (!num_chunks) {
			dev_dbg(hdev->dev,
				"Need to run restore phase but restore CS is empty\n");
			rc = 0;
		} else {
			rc = cs_ioctl_default(hpriv, chunks, num_chunks,
					cs_seq, 0, 0, hdev->timeout_jiffies, &sob_count);
		}

		mutex_unlock(&hpriv->restore_phase_mutex);

		if (rc) {
			dev_err(hdev->dev,
				"Failed to submit restore CS for context %d (%d)\n",
				ctx->asid, rc);
			goto out;
		}

		/* Need to wait for restore completion before execution phase */
		if (num_chunks) {
			enum hl_cs_wait_status status;
wait_again:
			ret = _hl_cs_wait_ioctl(hdev, ctx,
					jiffies_to_usecs(hdev->timeout_jiffies),
					*cs_seq, &status, NULL);
			if (ret) {
				if (ret == -ERESTARTSYS) {
					usleep_range(100, 200);
					goto wait_again;
				}

				dev_err(hdev->dev,
					"Restore CS for context %d failed to complete %d\n",
					ctx->asid, ret);
				rc = -ENOEXEC;
				goto out;
			}
		}

		ctx->thread_ctx_switch_wait_token = 1;

	} else if (!ctx->thread_ctx_switch_wait_token) {
		rc = hl_poll_timeout_memory(hdev,
			&ctx->thread_ctx_switch_wait_token, tmp, (tmp == 1),
			100, jiffies_to_usecs(hdev->timeout_jiffies), false);

		if (rc == -ETIMEDOUT) {
			dev_err(hdev->dev,
				"context switch phase timeout (%d)\n", tmp);
			goto out;
		}
	}

out:
	if ((rc == -ETIMEDOUT || rc == -EBUSY) && (need_soft_reset))
		hl_device_reset(hdev, 0);

	return rc;
}

/*
 * hl_cs_signal_sob_wraparound_handler: handle SOB value wrapaound case.
 * if the SOB value reaches the max value move to the other SOB reserved
 * to the queue.
 * @hdev: pointer to device structure
 * @q_idx: stream queue index
 * @hw_sob: the H/W SOB used in this signal CS.
 * @count: signals count
 * @encaps_sig: tells whether it's reservation for encaps signals or not.
 *
 * Note that this function must be called while hw_queues_lock is taken.
 */
int hl_cs_signal_sob_wraparound_handler(struct hl_device *hdev, u32 q_idx,
			struct hl_hw_sob **hw_sob, u32 count, bool encaps_sig)

{
	struct hl_sync_stream_properties *prop;
	struct hl_hw_sob *sob = *hw_sob, *other_sob;
	u8 other_sob_offset;

	prop = &hdev->kernel_queues[q_idx].sync_stream_prop;

	hw_sob_get(sob);

	/* check for wraparound */
	if (prop->next_sob_val + count >= HL_MAX_SOB_VAL) {
		/*
		 * Decrement as we reached the max value.
		 * The release function won't be called here as we've
		 * just incremented the refcount right before calling this
		 * function.
		 */
		hw_sob_put_err(sob);

		/*
		 * check the other sob value, if it still in use then fail
		 * otherwise make the switch
		 */
		other_sob_offset = (prop->curr_sob_offset + 1) % HL_RSVD_SOBS;
		other_sob = &prop->hw_sob[other_sob_offset];

		if (kref_read(&other_sob->kref) != 1) {
			dev_err(hdev->dev, "error: Cannot switch SOBs q_idx: %d\n",
								q_idx);
			return -EINVAL;
		}

		/*
		 * next_sob_val always points to the next available signal
		 * in the sob, so in encaps signals it will be the next one
		 * after reserving the required amount.
		 */
		if (encaps_sig)
			prop->next_sob_val = count + 1;
		else
			prop->next_sob_val = count;

		/* only two SOBs are currently in use */
		prop->curr_sob_offset = other_sob_offset;
		*hw_sob = other_sob;

		/*
		 * check if other_sob needs reset, then do it before using it
		 * for the reservation or the next signal cs.
		 * we do it here, and for both encaps and regular signal cs
		 * cases in order to avoid possible races of two kref_put
		 * of the sob which can occur at the same time if we move the
		 * sob reset(kref_put) to cs_do_release function.
		 * in addition, if we have combination of cs signal and
		 * encaps, and at the point we need to reset the sob there was
		 * no more reservations and only signal cs keep coming,
		 * in such case we need signal_cs to put the refcount and
		 * reset the sob.
		 */
		if (other_sob->need_reset)
			hw_sob_put(other_sob);

		if (encaps_sig) {
			/* set reset indication for the sob */
			sob->need_reset = true;
			hw_sob_get(other_sob);
		}

		dev_dbg(hdev->dev, "switched to SOB %d, q_idx: %d\n",
				prop->curr_sob_offset, q_idx);
	} else {
		prop->next_sob_val += count;
	}

	return 0;
}

static int cs_ioctl_extract_signal_seq(struct hl_device *hdev,
		struct hl_cs_chunk *chunk, u64 *signal_seq, struct hl_ctx *ctx,
		bool encaps_signals)
{
	u64 *signal_seq_arr = NULL;
	u32 size_to_copy, signal_seq_arr_len;
	int rc = 0;

	if (encaps_signals) {
		*signal_seq = chunk->encaps_signal_seq;
		return 0;
	}

	signal_seq_arr_len = chunk->num_signal_seq_arr;

	/* currently only one signal seq is supported */
	if (signal_seq_arr_len != 1) {
		atomic64_inc(&ctx->cs_counters.validation_drop_cnt);
		atomic64_inc(&hdev->aggregated_cs_counters.validation_drop_cnt);
		dev_err(hdev->dev,
			"Wait for signal CS supports only one signal CS seq\n");
		return -EINVAL;
	}

	signal_seq_arr = kmalloc_array(signal_seq_arr_len,
					sizeof(*signal_seq_arr),
					GFP_ATOMIC);
	if (!signal_seq_arr)
		signal_seq_arr = kmalloc_array(signal_seq_arr_len,
					sizeof(*signal_seq_arr),
					GFP_KERNEL);
	if (!signal_seq_arr) {
		atomic64_inc(&ctx->cs_counters.out_of_mem_drop_cnt);
		atomic64_inc(&hdev->aggregated_cs_counters.out_of_mem_drop_cnt);
		return -ENOMEM;
	}

	size_to_copy = signal_seq_arr_len * sizeof(*signal_seq_arr);
	if (copy_from_user(signal_seq_arr,
				u64_to_user_ptr(chunk->signal_seq_arr),
				size_to_copy)) {
		atomic64_inc(&ctx->cs_counters.validation_drop_cnt);
		atomic64_inc(&hdev->aggregated_cs_counters.validation_drop_cnt);
		dev_err(hdev->dev,
			"Failed to copy signal seq array from user\n");
		rc = -EFAULT;
		goto out;
	}

	/* currently it is guaranteed to have only one signal seq */
	*signal_seq = signal_seq_arr[0];

out:
	kfree(signal_seq_arr);

	return rc;
}

static int cs_ioctl_signal_wait_create_jobs(struct hl_device *hdev,
		struct hl_ctx *ctx, struct hl_cs *cs,
		enum hl_queue_type q_type, u32 q_idx, u32 encaps_signal_offset)
{
	struct hl_cs_counters_atomic *cntr;
	struct hl_cs_job *job;
	struct hl_cb *cb;
	u32 cb_size;

	cntr = &hdev->aggregated_cs_counters;

	job = hl_cs_allocate_job(hdev, q_type, true);
	if (!job) {
		atomic64_inc(&ctx->cs_counters.out_of_mem_drop_cnt);
		atomic64_inc(&cntr->out_of_mem_drop_cnt);
		dev_err(hdev->dev, "Failed to allocate a new job\n");
		return -ENOMEM;
	}

	if (cs->type == CS_TYPE_WAIT)
		cb_size = hdev->asic_funcs->get_wait_cb_size(hdev);
	else
		cb_size = hdev->asic_funcs->get_signal_cb_size(hdev);

	cb = hl_cb_kernel_create(hdev, cb_size,
				q_type == QUEUE_TYPE_HW && hdev->mmu_enable);
	if (!cb) {
		atomic64_inc(&ctx->cs_counters.out_of_mem_drop_cnt);
		atomic64_inc(&cntr->out_of_mem_drop_cnt);
		kfree(job);
		return -EFAULT;
	}

	job->id = 0;
	job->cs = cs;
	job->user_cb = cb;
	atomic_inc(&job->user_cb->cs_cnt);
	job->user_cb_size = cb_size;
	job->hw_queue_id = q_idx;

	if ((cs->type == CS_TYPE_WAIT || cs->type == CS_TYPE_COLLECTIVE_WAIT)
			&& cs->encaps_signals)
		job->encaps_sig_wait_offset = encaps_signal_offset;
	/*
	 * No need in parsing, user CB is the patched CB.
	 * We call hl_cb_destroy() out of two reasons - we don't need the CB in
	 * the CB idr anymore and to decrement its refcount as it was
	 * incremented inside hl_cb_kernel_create().
	 */
	job->patched_cb = job->user_cb;
	job->job_cb_size = job->user_cb_size;
	hl_cb_destroy(&hdev->kernel_mem_mgr, cb->buf->handle);

	/* increment refcount as for external queues we get completion */
	cs_get(cs);

	cs->jobs_in_queue_cnt[job->hw_queue_id]++;

	list_add_tail(&job->cs_node, &cs->job_list);

	hl_debugfs_add_job(hdev, job);

	return 0;
}

static int cs_ioctl_reserve_signals(struct hl_fpriv *hpriv,
				u32 q_idx, u32 count,
				u32 *handle_id, u32 *sob_addr,
				u32 *signals_count)
{
	struct hw_queue_properties *hw_queue_prop;
	struct hl_sync_stream_properties *prop;
	struct hl_device *hdev = hpriv->hdev;
	struct hl_cs_encaps_sig_handle *handle;
	struct hl_encaps_signals_mgr *mgr;
	struct hl_hw_sob *hw_sob;
	int hdl_id;
	int rc = 0;

	if (count >= HL_MAX_SOB_VAL) {
		dev_err(hdev->dev, "signals count(%u) exceeds the max SOB value\n",
						count);
		rc = -EINVAL;
		goto out;
	}

	if (q_idx >= hdev->asic_prop.max_queues) {
		dev_err(hdev->dev, "Queue index %d is invalid\n",
			q_idx);
		rc = -EINVAL;
		goto out;
	}

	hw_queue_prop = &hdev->asic_prop.hw_queues_props[q_idx];

	if (!hw_queue_prop->supports_sync_stream) {
		dev_err(hdev->dev,
			"Queue index %d does not support sync stream operations\n",
									q_idx);
		rc = -EINVAL;
		goto out;
	}

	prop = &hdev->kernel_queues[q_idx].sync_stream_prop;

	handle = kzalloc(sizeof(*handle), GFP_KERNEL);
	if (!handle) {
		rc = -ENOMEM;
		goto out;
	}

	handle->count = count;

	hl_ctx_get(hpriv->ctx);
	handle->ctx = hpriv->ctx;
	mgr = &hpriv->ctx->sig_mgr;

	spin_lock(&mgr->lock);
	hdl_id = idr_alloc(&mgr->handles, handle, 1, 0, GFP_ATOMIC);
	spin_unlock(&mgr->lock);

	if (hdl_id < 0) {
		dev_err(hdev->dev, "Failed to allocate IDR for a new signal reservation\n");
		rc = -EINVAL;
		goto put_ctx;
	}

	handle->id = hdl_id;
	handle->q_idx = q_idx;
	handle->hdev = hdev;
	kref_init(&handle->refcount);

	hdev->asic_funcs->hw_queues_lock(hdev);

	hw_sob = &prop->hw_sob[prop->curr_sob_offset];

	/*
	 * Increment the SOB value by count by user request
	 * to reserve those signals
	 * check if the signals amount to reserve is not exceeding the max sob
	 * value, if yes then switch sob.
	 */
	rc = hl_cs_signal_sob_wraparound_handler(hdev, q_idx, &hw_sob, count,
								true);
	if (rc) {
		dev_err(hdev->dev, "Failed to switch SOB\n");
		hdev->asic_funcs->hw_queues_unlock(hdev);
		rc = -EINVAL;
		goto remove_idr;
	}
	/* set the hw_sob to the handle after calling the sob wraparound handler
	 * since sob could have changed.
	 */
	handle->hw_sob = hw_sob;

	/* store the current sob value for unreserve validity check, and
	 * signal offset support
	 */
	handle->pre_sob_val = prop->next_sob_val - handle->count;

	*signals_count = prop->next_sob_val;
	hdev->asic_funcs->hw_queues_unlock(hdev);

	*sob_addr = handle->hw_sob->sob_addr;
	*handle_id = hdl_id;

	dev_dbg(hdev->dev,
		"Signals reserved, sob_id: %d, sob addr: 0x%x, last sob_val: %u, q_idx: %d, hdl_id: %d\n",
			hw_sob->sob_id, handle->hw_sob->sob_addr,
			prop->next_sob_val - 1, q_idx, hdl_id);
	goto out;

remove_idr:
	spin_lock(&mgr->lock);
	idr_remove(&mgr->handles, hdl_id);
	spin_unlock(&mgr->lock);

put_ctx:
	hl_ctx_put(handle->ctx);
	kfree(handle);

out:
	return rc;
}

static int cs_ioctl_unreserve_signals(struct hl_fpriv *hpriv, u32 handle_id)
{
	struct hl_cs_encaps_sig_handle *encaps_sig_hdl;
	struct hl_sync_stream_properties *prop;
	struct hl_device *hdev = hpriv->hdev;
	struct hl_encaps_signals_mgr *mgr;
	struct hl_hw_sob *hw_sob;
	u32 q_idx, sob_addr;
	int rc = 0;

	mgr = &hpriv->ctx->sig_mgr;

	spin_lock(&mgr->lock);
	encaps_sig_hdl = idr_find(&mgr->handles, handle_id);
	if (encaps_sig_hdl) {
		dev_dbg(hdev->dev, "unreserve signals, handle: %u, SOB:0x%x, count: %u\n",
				handle_id, encaps_sig_hdl->hw_sob->sob_addr,
					encaps_sig_hdl->count);

		hdev->asic_funcs->hw_queues_lock(hdev);

		q_idx = encaps_sig_hdl->q_idx;
		prop = &hdev->kernel_queues[q_idx].sync_stream_prop;
		hw_sob = &prop->hw_sob[prop->curr_sob_offset];
		sob_addr = hdev->asic_funcs->get_sob_addr(hdev, hw_sob->sob_id);

		/* Check if sob_val got out of sync due to other
		 * signal submission requests which were handled
		 * between the reserve-unreserve calls or SOB switch
		 * upon reaching SOB max value.
		 */
		if (encaps_sig_hdl->pre_sob_val + encaps_sig_hdl->count
				!= prop->next_sob_val ||
				sob_addr != encaps_sig_hdl->hw_sob->sob_addr) {
			dev_err(hdev->dev, "Cannot unreserve signals, SOB val ran out of sync, expected: %u, actual val: %u\n",
				encaps_sig_hdl->pre_sob_val,
				(prop->next_sob_val - encaps_sig_hdl->count));

			hdev->asic_funcs->hw_queues_unlock(hdev);
			rc = -EINVAL;
			goto out;
		}

		/*
		 * Decrement the SOB value by count by user request
		 * to unreserve those signals
		 */
		prop->next_sob_val -= encaps_sig_hdl->count;

		hdev->asic_funcs->hw_queues_unlock(hdev);

		hw_sob_put(hw_sob);

		/* Release the id and free allocated memory of the handle */
		idr_remove(&mgr->handles, handle_id);
		hl_ctx_put(encaps_sig_hdl->ctx);
		kfree(encaps_sig_hdl);
	} else {
		rc = -EINVAL;
		dev_err(hdev->dev, "failed to unreserve signals, cannot find handler\n");
	}
out:
	spin_unlock(&mgr->lock);

	return rc;
}

static int cs_ioctl_signal_wait(struct hl_fpriv *hpriv, enum hl_cs_type cs_type,
				void __user *chunks, u32 num_chunks,
				u64 *cs_seq, u32 flags, u32 timeout,
				u32 *signal_sob_addr_offset, u16 *signal_initial_sob_count)
{
	struct hl_cs_encaps_sig_handle *encaps_sig_hdl = NULL;
	bool handle_found = false, is_wait_cs = false,
			wait_cs_submitted = false,
			cs_encaps_signals = false;
	struct hl_cs_chunk *cs_chunk_array, *chunk;
	bool staged_cs_with_encaps_signals = false;
	struct hw_queue_properties *hw_queue_prop;
	struct hl_device *hdev = hpriv->hdev;
	struct hl_cs_compl *sig_waitcs_cmpl;
	u32 q_idx, collective_engine_id = 0;
	struct hl_cs_counters_atomic *cntr;
	struct hl_fence *sig_fence = NULL;
	struct hl_ctx *ctx = hpriv->ctx;
	enum hl_queue_type q_type;
	struct hl_cs *cs;
	u64 signal_seq;
	int rc;

	cntr = &hdev->aggregated_cs_counters;
	*cs_seq = ULLONG_MAX;

	rc = hl_cs_copy_chunk_array(hdev, &cs_chunk_array, chunks, num_chunks,
			ctx);
	if (rc)
		goto out;

	/* currently it is guaranteed to have only one chunk */
	chunk = &cs_chunk_array[0];

	if (chunk->queue_index >= hdev->asic_prop.max_queues) {
		atomic64_inc(&ctx->cs_counters.validation_drop_cnt);
		atomic64_inc(&cntr->validation_drop_cnt);
		dev_err(hdev->dev, "Queue index %d is invalid\n",
			chunk->queue_index);
		rc = -EINVAL;
		goto free_cs_chunk_array;
	}

	q_idx = chunk->queue_index;
	hw_queue_prop = &hdev->asic_prop.hw_queues_props[q_idx];
	q_type = hw_queue_prop->type;

	if (!hw_queue_prop->supports_sync_stream) {
		atomic64_inc(&ctx->cs_counters.validation_drop_cnt);
		atomic64_inc(&cntr->validation_drop_cnt);
		dev_err(hdev->dev,
			"Queue index %d does not support sync stream operations\n",
			q_idx);
		rc = -EINVAL;
		goto free_cs_chunk_array;
	}

	if (cs_type == CS_TYPE_COLLECTIVE_WAIT) {
		if (!(hw_queue_prop->collective_mode == HL_COLLECTIVE_MASTER)) {
			atomic64_inc(&ctx->cs_counters.validation_drop_cnt);
			atomic64_inc(&cntr->validation_drop_cnt);
			dev_err(hdev->dev,
				"Queue index %d is invalid\n", q_idx);
			rc = -EINVAL;
			goto free_cs_chunk_array;
		}

		if (!hdev->nic_ports_mask) {
			atomic64_inc(&ctx->cs_counters.validation_drop_cnt);
			atomic64_inc(&cntr->validation_drop_cnt);
			dev_err(hdev->dev,
				"Collective operations not supported when NIC ports are disabled");
			rc = -EINVAL;
			goto free_cs_chunk_array;
		}

		collective_engine_id = chunk->collective_engine_id;
	}

	is_wait_cs = !!(cs_type == CS_TYPE_WAIT ||
			cs_type == CS_TYPE_COLLECTIVE_WAIT);

	cs_encaps_signals = !!(flags & HL_CS_FLAGS_ENCAP_SIGNALS);

	if (is_wait_cs) {
		rc = cs_ioctl_extract_signal_seq(hdev, chunk, &signal_seq,
				ctx, cs_encaps_signals);
		if (rc)
			goto free_cs_chunk_array;

		if (cs_encaps_signals) {
			/* check if cs sequence has encapsulated
			 * signals handle
			 */
			struct idr *idp;
			u32 id;

			spin_lock(&ctx->sig_mgr.lock);
			idp = &ctx->sig_mgr.handles;
			idr_for_each_entry(idp, encaps_sig_hdl, id) {
				if (encaps_sig_hdl->cs_seq == signal_seq) {
					/* get refcount to protect removing this handle from idr,
					 * needed when multiple wait cs are used with offset
					 * to wait on reserved encaps signals.
					 * Since kref_put of this handle is executed outside the
					 * current lock, it is possible that the handle refcount
					 * is 0 but it yet to be removed from the list. In this
					 * case need to consider the handle as not valid.
					 */
					if (kref_get_unless_zero(&encaps_sig_hdl->refcount))
						handle_found = true;
					break;
				}
			}
			spin_unlock(&ctx->sig_mgr.lock);

			if (!handle_found) {
				/* treat as signal CS already finished */
				dev_dbg(hdev->dev, "Cannot find encapsulated signals handle for seq 0x%llx\n",
						signal_seq);
				rc = 0;
				goto free_cs_chunk_array;
			}

			/* validate also the signal offset value */
			if (chunk->encaps_signal_offset >
					encaps_sig_hdl->count) {
				dev_err(hdev->dev, "offset(%u) value exceed max reserved signals count(%u)!\n",
						chunk->encaps_signal_offset,
						encaps_sig_hdl->count);
				rc = -EINVAL;
				goto free_cs_chunk_array;
			}
		}

		sig_fence = hl_ctx_get_fence(ctx, signal_seq);
		if (IS_ERR(sig_fence)) {
			atomic64_inc(&ctx->cs_counters.validation_drop_cnt);
			atomic64_inc(&cntr->validation_drop_cnt);
			dev_err(hdev->dev,
				"Failed to get signal CS with seq 0x%llx\n",
				signal_seq);
			rc = PTR_ERR(sig_fence);
			goto free_cs_chunk_array;
		}

		if (!sig_fence) {
			/* signal CS already finished */
			rc = 0;
			goto free_cs_chunk_array;
		}

		sig_waitcs_cmpl =
			container_of(sig_fence, struct hl_cs_compl, base_fence);

		staged_cs_with_encaps_signals = !!
				(sig_waitcs_cmpl->type == CS_TYPE_DEFAULT &&
				(flags & HL_CS_FLAGS_ENCAP_SIGNALS));

		if (sig_waitcs_cmpl->type != CS_TYPE_SIGNAL &&
				!staged_cs_with_encaps_signals) {
			atomic64_inc(&ctx->cs_counters.validation_drop_cnt);
			atomic64_inc(&cntr->validation_drop_cnt);
			dev_err(hdev->dev,
				"CS seq 0x%llx is not of a signal/encaps-signal CS\n",
				signal_seq);
			hl_fence_put(sig_fence);
			rc = -EINVAL;
			goto free_cs_chunk_array;
		}

		if (completion_done(&sig_fence->completion)) {
			/* signal CS already finished */
			hl_fence_put(sig_fence);
			rc = 0;
			goto free_cs_chunk_array;
		}
	}

	rc = allocate_cs(hdev, ctx, cs_type, ULLONG_MAX, &cs, flags, timeout);
	if (rc) {
		if (is_wait_cs)
			hl_fence_put(sig_fence);

		goto free_cs_chunk_array;
	}

	/*
	 * Save the signal CS fence for later initialization right before
	 * hanging the wait CS on the queue.
	 * for encaps signals case, we save the cs sequence and handle pointer
	 * for later initialization.
	 */
	if (is_wait_cs) {
		cs->signal_fence = sig_fence;
		/* store the handle pointer, so we don't have to
		 * look for it again, later on the flow
		 * when we need to set SOB info in hw_queue.
		 */
		if (cs->encaps_signals)
			cs->encaps_sig_hdl = encaps_sig_hdl;
	}

	hl_debugfs_add_cs(cs);

	*cs_seq = cs->sequence;

	if (cs_type == CS_TYPE_WAIT || cs_type == CS_TYPE_SIGNAL)
		rc = cs_ioctl_signal_wait_create_jobs(hdev, ctx, cs, q_type,
				q_idx, chunk->encaps_signal_offset);
	else if (cs_type == CS_TYPE_COLLECTIVE_WAIT)
		rc = hdev->asic_funcs->collective_wait_create_jobs(hdev, ctx,
				cs, q_idx, collective_engine_id,
				chunk->encaps_signal_offset);
	else {
		atomic64_inc(&ctx->cs_counters.validation_drop_cnt);
		atomic64_inc(&cntr->validation_drop_cnt);
		rc = -EINVAL;
	}

	if (rc)
		goto free_cs_object;

	rc = hl_hw_queue_schedule_cs(cs);
	if (rc) {
		/* In case wait cs failed here, it means the signal cs
		 * already completed. we want to free all it's related objects
		 * but we don't want to fail the ioctl.
		 */
		if (is_wait_cs)
			rc = 0;
		else if (rc != -EAGAIN)
			dev_err(hdev->dev,
				"Failed to submit CS %d.%llu to H/W queues, error %d\n",
				ctx->asid, cs->sequence, rc);
		goto free_cs_object;
	}

	*signal_sob_addr_offset = cs->sob_addr_offset;
	*signal_initial_sob_count = cs->initial_sob_count;

	rc = HL_CS_STATUS_SUCCESS;
	if (is_wait_cs)
		wait_cs_submitted = true;
	goto put_cs;

free_cs_object:
	cs_rollback(hdev, cs);
	*cs_seq = ULLONG_MAX;
	/* The path below is both for good and erroneous exits */
put_cs:
	/* We finished with the CS in this function, so put the ref */
	cs_put(cs);
free_cs_chunk_array:
	if (!wait_cs_submitted && cs_encaps_signals && handle_found &&
							is_wait_cs)
		kref_put(&encaps_sig_hdl->refcount,
				hl_encaps_handle_do_release);
	kfree(cs_chunk_array);
out:
	return rc;
}

int hl_cs_ioctl(struct hl_fpriv *hpriv, void *data)
{
	union hl_cs_args *args = data;
	enum hl_cs_type cs_type = 0;
	u64 cs_seq = ULONG_MAX;
	void __user *chunks;
	u32 num_chunks, flags, timeout,
		signals_count = 0, sob_addr = 0, handle_id = 0;
	u16 sob_initial_count = 0;
	int rc;

	rc = hl_cs_sanity_checks(hpriv, args);
	if (rc)
		goto out;

	rc = hl_cs_ctx_switch(hpriv, args, &cs_seq);
	if (rc)
		goto out;

	cs_type = hl_cs_get_cs_type(args->in.cs_flags &
					~HL_CS_FLAGS_FORCE_RESTORE);
	chunks = (void __user *) (uintptr_t) args->in.chunks_execute;
	num_chunks = args->in.num_chunks_execute;
	flags = args->in.cs_flags;

	/* In case this is a staged CS, user should supply the CS sequence */
	if ((flags & HL_CS_FLAGS_STAGED_SUBMISSION) &&
			!(flags & HL_CS_FLAGS_STAGED_SUBMISSION_FIRST))
		cs_seq = args->in.seq;

	timeout = flags & HL_CS_FLAGS_CUSTOM_TIMEOUT
			? msecs_to_jiffies(args->in.timeout * 1000)
			: hpriv->hdev->timeout_jiffies;

	switch (cs_type) {
	case CS_TYPE_SIGNAL:
	case CS_TYPE_WAIT:
	case CS_TYPE_COLLECTIVE_WAIT:
		rc = cs_ioctl_signal_wait(hpriv, cs_type, chunks, num_chunks,
					&cs_seq, args->in.cs_flags, timeout,
					&sob_addr, &sob_initial_count);
		break;
	case CS_RESERVE_SIGNALS:
		rc = cs_ioctl_reserve_signals(hpriv,
					args->in.encaps_signals_q_idx,
					args->in.encaps_signals_count,
					&handle_id, &sob_addr, &signals_count);
		break;
	case CS_UNRESERVE_SIGNALS:
		rc = cs_ioctl_unreserve_signals(hpriv,
					args->in.encaps_sig_handle_id);
		break;
	default:
		rc = cs_ioctl_default(hpriv, chunks, num_chunks, &cs_seq,
						args->in.cs_flags,
						args->in.encaps_sig_handle_id,
						timeout, &sob_initial_count);
		break;
	}
out:
	if (rc != -EAGAIN) {
		memset(args, 0, sizeof(*args));

		switch (cs_type) {
		case CS_RESERVE_SIGNALS:
			args->out.handle_id = handle_id;
			args->out.sob_base_addr_offset = sob_addr;
			args->out.count = signals_count;
			break;
		case CS_TYPE_SIGNAL:
			args->out.sob_base_addr_offset = sob_addr;
			args->out.sob_count_before_submission = sob_initial_count;
			args->out.seq = cs_seq;
			break;
		case CS_TYPE_DEFAULT:
			args->out.sob_count_before_submission = sob_initial_count;
			args->out.seq = cs_seq;
			break;
		default:
			args->out.seq = cs_seq;
			break;
		}

		args->out.status = rc;
	}

	return rc;
}

static int hl_wait_for_fence(struct hl_ctx *ctx, u64 seq, struct hl_fence *fence,
				enum hl_cs_wait_status *status, u64 timeout_us,
				s64 *timestamp)
{
	struct hl_device *hdev = ctx->hdev;
	long completion_rc;
	int rc = 0;

	if (IS_ERR(fence)) {
		rc = PTR_ERR(fence);
		if (rc == -EINVAL)
			dev_notice_ratelimited(hdev->dev,
				"Can't wait on CS %llu because current CS is at seq %llu\n",
				seq, ctx->cs_sequence);
		return rc;
	}

	if (!fence) {
		dev_dbg(hdev->dev,
			"Can't wait on seq %llu because current CS is at seq %llu (Fence is gone)\n",
				seq, ctx->cs_sequence);

		*status = CS_WAIT_STATUS_GONE;
		return 0;
	}

	if (!timeout_us) {
		completion_rc = completion_done(&fence->completion);
	} else {
		unsigned long timeout;

		timeout = (timeout_us == MAX_SCHEDULE_TIMEOUT) ?
				timeout_us : usecs_to_jiffies(timeout_us);
		completion_rc =
			wait_for_completion_interruptible_timeout(
				&fence->completion, timeout);
	}

	if (completion_rc > 0) {
		*status = CS_WAIT_STATUS_COMPLETED;
		if (timestamp)
			*timestamp = ktime_to_ns(fence->timestamp);
	} else {
		*status = CS_WAIT_STATUS_BUSY;
	}

	if (fence->error == -ETIMEDOUT)
		rc = -ETIMEDOUT;
	else if (fence->error == -EIO)
		rc = -EIO;

	return rc;
}

/*
 * hl_cs_poll_fences - iterate CS fences to check for CS completion
 *
 * @mcs_data: multi-CS internal data
 * @mcs_compl: multi-CS completion structure
 *
 * @return 0 on success, otherwise non 0 error code
 *
 * The function iterates on all CS sequence in the list and set bit in
 * completion_bitmap for each completed CS.
 * While iterating, the function sets the stream map of each fence in the fence
 * array in the completion QID stream map to be used by CSs to perform
 * completion to the multi-CS context.
 * This function shall be called after taking context ref
 */
static int hl_cs_poll_fences(struct multi_cs_data *mcs_data, struct multi_cs_completion *mcs_compl)
{
	struct hl_fence **fence_ptr = mcs_data->fence_arr;
	struct hl_device *hdev = mcs_data->ctx->hdev;
	int i, rc, arr_len = mcs_data->arr_len;
	u64 *seq_arr = mcs_data->seq_arr;
	ktime_t max_ktime, first_cs_time;
	enum hl_cs_wait_status status;

	memset(fence_ptr, 0, arr_len * sizeof(*fence_ptr));

	/* get all fences under the same lock */
	rc = hl_ctx_get_fences(mcs_data->ctx, seq_arr, fence_ptr, arr_len);
	if (rc)
		return rc;

	/*
	 * re-initialize the completion here to handle 2 possible cases:
	 * 1. CS will complete the multi-CS prior clearing the completion. in which
	 *    case the fence iteration is guaranteed to catch the CS completion.
	 * 2. the completion will occur after re-init of the completion.
	 *    in which case we will wake up immediately in wait_for_completion.
	 */
	reinit_completion(&mcs_compl->completion);

	/*
	 * set to maximum time to verify timestamp is valid: if at the end
	 * this value is maintained- no timestamp was updated
	 */
	max_ktime = ktime_set(KTIME_SEC_MAX, 0);
	first_cs_time = max_ktime;

	for (i = 0; i < arr_len; i++, fence_ptr++) {
		struct hl_fence *fence = *fence_ptr;

		/*
		 * In order to prevent case where we wait until timeout even though a CS associated
		 * with the multi-CS actually completed we do things in the below order:
		 * 1. for each fence set it's QID map in the multi-CS completion QID map. This way
		 *    any CS can, potentially, complete the multi CS for the specific QID (note
		 *    that once completion is initialized, calling complete* and then wait on the
		 *    completion will cause it to return at once)
		 * 2. only after allowing multi-CS completion for the specific QID we check whether
		 *    the specific CS already completed (and thus the wait for completion part will
		 *    be skipped). if the CS not completed it is guaranteed that completing CS will
		 *    wake up the completion.
		 */
		if (fence)
			mcs_compl->stream_master_qid_map |= fence->stream_master_qid_map;

		/*
		 * function won't sleep as it is called with timeout 0 (i.e.
		 * poll the fence)
		 */
		rc = hl_wait_for_fence(mcs_data->ctx, seq_arr[i], fence,
						&status, 0, NULL);
		if (rc) {
			dev_err(hdev->dev,
				"wait_for_fence error :%d for CS seq %llu\n",
								rc, seq_arr[i]);
			break;
		}

		switch (status) {
		case CS_WAIT_STATUS_BUSY:
			/* CS did not finished, QID to wait on already stored */
			break;
		case CS_WAIT_STATUS_COMPLETED:
			/*
			 * Using mcs_handling_done to avoid possibility of mcs_data
			 * returns to user indicating CS completed before it finished
			 * all of its mcs handling, to avoid race the next time the
			 * user waits for mcs.
			 * note: when reaching this case fence is definitely not NULL
			 *       but NULL check was added to overcome static analysis
			 */
			if (fence && !fence->mcs_handling_done) {
				/*
				 * in case multi CS is completed but MCS handling not done
				 * we "complete" the multi CS to prevent it from waiting
				 * until time-out and the "multi-CS handling done" will have
				 * another chance at the next iteration
				 */
				complete_all(&mcs_compl->completion);
				break;
			}

			mcs_data->completion_bitmap |= BIT(i);
			/*
			 * For all completed CSs we take the earliest timestamp.
			 * For this we have to validate that the timestamp is
			 * earliest of all timestamps so far.
			 */
			if (mcs_data->update_ts &&
					(ktime_compare(fence->timestamp, first_cs_time) < 0))
				first_cs_time = fence->timestamp;
			break;
		case CS_WAIT_STATUS_GONE:
			mcs_data->update_ts = false;
			mcs_data->gone_cs = true;
			/*
			 * It is possible to get an old sequence numbers from user
			 * which related to already completed CSs and their fences
			 * already gone. In this case, CS set as completed but
			 * no need to consider its QID for mcs completion.
			 */
			mcs_data->completion_bitmap |= BIT(i);
			break;
		default:
			dev_err(hdev->dev, "Invalid fence status\n");
			return -EINVAL;
		}

	}

	hl_fences_put(mcs_data->fence_arr, arr_len);

	if (mcs_data->update_ts &&
			(ktime_compare(first_cs_time, max_ktime) != 0))
		mcs_data->timestamp = ktime_to_ns(first_cs_time);

	return rc;
}

static int _hl_cs_wait_ioctl(struct hl_device *hdev, struct hl_ctx *ctx,
				u64 timeout_us, u64 seq,
				enum hl_cs_wait_status *status, s64 *timestamp)
{
	struct hl_fence *fence;
	int rc = 0;

	if (timestamp)
		*timestamp = 0;

	hl_ctx_get(ctx);

	fence = hl_ctx_get_fence(ctx, seq);

	rc = hl_wait_for_fence(ctx, seq, fence, status, timeout_us, timestamp);
	hl_fence_put(fence);
	hl_ctx_put(ctx);

	return rc;
}

static inline unsigned long hl_usecs64_to_jiffies(const u64 usecs)
{
	if (usecs <= U32_MAX)
		return usecs_to_jiffies(usecs);

	/*
	 * If the value in nanoseconds is larger than 64 bit, use the largest
	 * 64 bit value.
	 */
	if (usecs >= ((u64)(U64_MAX / NSEC_PER_USEC)))
		return nsecs_to_jiffies(U64_MAX);

	return nsecs_to_jiffies(usecs * NSEC_PER_USEC);
}

/*
 * hl_wait_multi_cs_completion_init - init completion structure
 *
 * @hdev: pointer to habanalabs device structure
 * @stream_master_bitmap: stream master QIDs map, set bit indicates stream
 *                        master QID to wait on
 *
 * @return valid completion struct pointer on success, otherwise error pointer
 *
 * up to MULTI_CS_MAX_USER_CTX calls can be done concurrently to the driver.
 * the function gets the first available completion (by marking it "used")
 * and initialize its values.
 */
static struct multi_cs_completion *hl_wait_multi_cs_completion_init(struct hl_device *hdev)
{
	struct multi_cs_completion *mcs_compl;
	int i;

	/* find free multi_cs completion structure */
	for (i = 0; i < MULTI_CS_MAX_USER_CTX; i++) {
		mcs_compl = &hdev->multi_cs_completion[i];
		spin_lock(&mcs_compl->lock);
		if (!mcs_compl->used) {
			mcs_compl->used = 1;
			mcs_compl->timestamp = 0;
			/*
			 * init QID map to 0 to avoid completion by CSs. the actual QID map
			 * to multi-CS CSs will be set incrementally at a later stage
			 */
			mcs_compl->stream_master_qid_map = 0;
			spin_unlock(&mcs_compl->lock);
			break;
		}
		spin_unlock(&mcs_compl->lock);
	}

	if (i == MULTI_CS_MAX_USER_CTX) {
		dev_err(hdev->dev, "no available multi-CS completion structure\n");
		return ERR_PTR(-ENOMEM);
	}
	return mcs_compl;
}

/*
 * hl_wait_multi_cs_completion_fini - return completion structure and set as
 *                                    unused
 *
 * @mcs_compl: pointer to the completion structure
 */
static void hl_wait_multi_cs_completion_fini(
					struct multi_cs_completion *mcs_compl)
{
	/*
	 * free completion structure, do it under lock to be in-sync with the
	 * thread that signals completion
	 */
	spin_lock(&mcs_compl->lock);
	mcs_compl->used = 0;
	spin_unlock(&mcs_compl->lock);
}

/*
 * hl_wait_multi_cs_completion - wait for first CS to complete
 *
 * @mcs_data: multi-CS internal data
 *
 * @return 0 on success, otherwise non 0 error code
 */
static int hl_wait_multi_cs_completion(struct multi_cs_data *mcs_data,
						struct multi_cs_completion *mcs_compl)
{
	long completion_rc;

	completion_rc = wait_for_completion_interruptible_timeout(&mcs_compl->completion,
									mcs_data->timeout_jiffies);

	/* update timestamp */
	if (completion_rc > 0)
		mcs_data->timestamp = mcs_compl->timestamp;

	mcs_data->wait_status = completion_rc;

	return 0;
}

/*
 * hl_multi_cs_completion_init - init array of multi-CS completion structures
 *
 * @hdev: pointer to habanalabs device structure
 */
void hl_multi_cs_completion_init(struct hl_device *hdev)
{
	struct multi_cs_completion *mcs_cmpl;
	int i;

	for (i = 0; i < MULTI_CS_MAX_USER_CTX; i++) {
		mcs_cmpl = &hdev->multi_cs_completion[i];
		mcs_cmpl->used = 0;
		spin_lock_init(&mcs_cmpl->lock);
		init_completion(&mcs_cmpl->completion);
	}
}

/*
 * hl_multi_cs_wait_ioctl - implementation of the multi-CS wait ioctl
 *
 * @hpriv: pointer to the private data of the fd
 * @data: pointer to multi-CS wait ioctl in/out args
 *
 */
static int hl_multi_cs_wait_ioctl(struct hl_fpriv *hpriv, void *data)
{
	struct multi_cs_completion *mcs_compl;
	struct hl_device *hdev = hpriv->hdev;
	struct multi_cs_data mcs_data = {};
	union hl_wait_cs_args *args = data;
	struct hl_ctx *ctx = hpriv->ctx;
	struct hl_fence **fence_arr;
	void __user *seq_arr;
	u32 size_to_copy;
	u64 *cs_seq_arr;
	u8 seq_arr_len;
	int rc;

	if (!hdev->supports_wait_for_multi_cs) {
		dev_err(hdev->dev, "Wait for multi CS is not supported\n");
		return -EPERM;
	}

	seq_arr_len = args->in.seq_arr_len;

	if (seq_arr_len > HL_WAIT_MULTI_CS_LIST_MAX_LEN) {
		dev_err(hdev->dev, "Can wait only up to %d CSs, input sequence is of length %u\n",
				HL_WAIT_MULTI_CS_LIST_MAX_LEN, seq_arr_len);
		return -EINVAL;
	}

	/* allocate memory for sequence array */
	cs_seq_arr =
		kmalloc_array(seq_arr_len, sizeof(*cs_seq_arr), GFP_KERNEL);
	if (!cs_seq_arr)
		return -ENOMEM;

	/* copy CS sequence array from user */
	seq_arr = (void __user *) (uintptr_t) args->in.seq;
	size_to_copy = seq_arr_len * sizeof(*cs_seq_arr);
	if (copy_from_user(cs_seq_arr, seq_arr, size_to_copy)) {
		dev_err(hdev->dev, "Failed to copy multi-cs sequence array from user\n");
		rc = -EFAULT;
		goto free_seq_arr;
	}

	/* allocate array for the fences */
	fence_arr = kmalloc_array(seq_arr_len, sizeof(*fence_arr), GFP_KERNEL);
	if (!fence_arr) {
		rc = -ENOMEM;
		goto free_seq_arr;
	}

	/* initialize the multi-CS internal data */
	mcs_data.ctx = ctx;
	mcs_data.seq_arr = cs_seq_arr;
	mcs_data.fence_arr = fence_arr;
	mcs_data.arr_len = seq_arr_len;

	hl_ctx_get(ctx);

	/* wait (with timeout) for the first CS to be completed */
	mcs_data.timeout_jiffies = hl_usecs64_to_jiffies(args->in.timeout_us);
	mcs_compl = hl_wait_multi_cs_completion_init(hdev);
	if (IS_ERR(mcs_compl)) {
		rc = PTR_ERR(mcs_compl);
		goto put_ctx;
	}

	/* poll all CS fences, extract timestamp */
	mcs_data.update_ts = true;
	rc = hl_cs_poll_fences(&mcs_data, mcs_compl);
	/*
	 * skip wait for CS completion when one of the below is true:
	 * - an error on the poll function
	 * - one or more CS in the list completed
	 * - the user called ioctl with timeout 0
	 */
	if (rc || mcs_data.completion_bitmap || !args->in.timeout_us)
		goto completion_fini;

	while (true) {
		rc = hl_wait_multi_cs_completion(&mcs_data, mcs_compl);
		if (rc || (mcs_data.wait_status == 0))
			break;

		/*
		 * poll fences once again to update the CS map.
		 * no timestamp should be updated this time.
		 */
		mcs_data.update_ts = false;
		rc = hl_cs_poll_fences(&mcs_data, mcs_compl);

		if (rc || mcs_data.completion_bitmap)
			break;

		/*
		 * if hl_wait_multi_cs_completion returned before timeout (i.e.
		 * it got a completion) it either got completed by CS in the multi CS list
		 * (in which case the indication will be non empty completion_bitmap) or it
		 * got completed by CS submitted to one of the shared stream master but
		 * not in the multi CS list (in which case we should wait again but modify
		 * the timeout and set timestamp as zero to let a CS related to the current
		 * multi-CS set a new, relevant, timestamp)
		 */
		mcs_data.timeout_jiffies = mcs_data.wait_status;
		mcs_compl->timestamp = 0;
	}

completion_fini:
	hl_wait_multi_cs_completion_fini(mcs_compl);

put_ctx:
	hl_ctx_put(ctx);
	kfree(fence_arr);

free_seq_arr:
	kfree(cs_seq_arr);

	if (rc)
		return rc;

	if (mcs_data.wait_status == -ERESTARTSYS) {
		dev_err_ratelimited(hdev->dev,
				"user process got signal while waiting for Multi-CS\n");
		return -EINTR;
	}

	/* update output args */
	memset(args, 0, sizeof(*args));

	if (mcs_data.completion_bitmap) {
		args->out.status = HL_WAIT_CS_STATUS_COMPLETED;
		args->out.cs_completion_map = mcs_data.completion_bitmap;

		/* if timestamp not 0- it's valid */
		if (mcs_data.timestamp) {
			args->out.timestamp_nsec = mcs_data.timestamp;
			args->out.flags |= HL_WAIT_CS_STATUS_FLAG_TIMESTAMP_VLD;
		}

		/* update if some CS was gone */
		if (!mcs_data.timestamp)
			args->out.flags |= HL_WAIT_CS_STATUS_FLAG_GONE;
	} else {
		args->out.status = HL_WAIT_CS_STATUS_BUSY;
	}

	return 0;
}

static int hl_cs_wait_ioctl(struct hl_fpriv *hpriv, void *data)
{
	struct hl_device *hdev = hpriv->hdev;
	union hl_wait_cs_args *args = data;
	enum hl_cs_wait_status status;
	u64 seq = args->in.seq;
	s64 timestamp;
	int rc;

	rc = _hl_cs_wait_ioctl(hdev, hpriv->ctx, args->in.timeout_us, seq,
				&status, &timestamp);

	if (rc == -ERESTARTSYS) {
		dev_err_ratelimited(hdev->dev,
			"user process got signal while waiting for CS handle %llu\n",
			seq);
		return -EINTR;
	}

	memset(args, 0, sizeof(*args));

	if (rc) {
		if (rc == -ETIMEDOUT) {
			dev_err_ratelimited(hdev->dev,
				"CS %llu has timed-out while user process is waiting for it\n",
				seq);
			args->out.status = HL_WAIT_CS_STATUS_TIMEDOUT;
		} else if (rc == -EIO) {
			dev_err_ratelimited(hdev->dev,
				"CS %llu has been aborted while user process is waiting for it\n",
				seq);
			args->out.status = HL_WAIT_CS_STATUS_ABORTED;
		}
		return rc;
	}

	if (timestamp) {
		args->out.flags |= HL_WAIT_CS_STATUS_FLAG_TIMESTAMP_VLD;
		args->out.timestamp_nsec = timestamp;
	}

	switch (status) {
	case CS_WAIT_STATUS_GONE:
		args->out.flags |= HL_WAIT_CS_STATUS_FLAG_GONE;
		fallthrough;
	case CS_WAIT_STATUS_COMPLETED:
		args->out.status = HL_WAIT_CS_STATUS_COMPLETED;
		break;
	case CS_WAIT_STATUS_BUSY:
	default:
		args->out.status = HL_WAIT_CS_STATUS_BUSY;
		break;
	}

	return 0;
}

<<<<<<< HEAD
static int ts_buff_get_kernel_ts_record(struct hl_ts_buff *ts_buff,
=======
static int ts_buff_get_kernel_ts_record(struct hl_mmap_mem_buf *buf,
>>>>>>> 88084a3d
					struct hl_cb *cq_cb,
					u64 ts_offset, u64 cq_offset, u64 target_value,
					spinlock_t *wait_list_lock,
					struct hl_user_pending_interrupt **pend)
{
<<<<<<< HEAD
=======
	struct hl_ts_buff *ts_buff = buf->private;
>>>>>>> 88084a3d
	struct hl_user_pending_interrupt *requested_offset_record =
				(struct hl_user_pending_interrupt *)ts_buff->kernel_buff_address +
				ts_offset;
	struct hl_user_pending_interrupt *cb_last =
			(struct hl_user_pending_interrupt *)ts_buff->kernel_buff_address +
			(ts_buff->kernel_buff_size / sizeof(struct hl_user_pending_interrupt));
	unsigned long flags, iter_counter = 0;
	u64 current_cq_counter;

	/* Validate ts_offset not exceeding last max */
	if (requested_offset_record > cb_last) {
<<<<<<< HEAD
		dev_err(ts_buff->hdev->dev, "Ts offset exceeds max CB offset(0x%llx)\n",
=======
		dev_err(buf->mmg->dev, "Ts offset exceeds max CB offset(0x%llx)\n",
>>>>>>> 88084a3d
								(u64)(uintptr_t)cb_last);
		return -EINVAL;
	}

start_over:
	spin_lock_irqsave(wait_list_lock, flags);

	/* Unregister only if we didn't reach the target value
	 * since in this case there will be no handling in irq context
	 * and then it's safe to delete the node out of the interrupt list
	 * then re-use it on other interrupt
	 */
	if (requested_offset_record->ts_reg_info.in_use) {
		current_cq_counter = *requested_offset_record->cq_kernel_addr;
		if (current_cq_counter < requested_offset_record->cq_target_value) {
			list_del(&requested_offset_record->wait_list_node);
			spin_unlock_irqrestore(wait_list_lock, flags);

<<<<<<< HEAD
			hl_ts_put(requested_offset_record->ts_reg_info.ts_buff);
			hl_cb_put(requested_offset_record->ts_reg_info.cq_cb);

			dev_dbg(ts_buff->hdev->dev, "ts node removed from interrupt list now can re-use\n");
		} else {
			dev_dbg(ts_buff->hdev->dev, "ts node in middle of irq handling\n");
=======
			hl_mmap_mem_buf_put(requested_offset_record->ts_reg_info.buf);
			hl_cb_put(requested_offset_record->ts_reg_info.cq_cb);

			dev_dbg(buf->mmg->dev,
				"ts node removed from interrupt list now can re-use\n");
		} else {
			dev_dbg(buf->mmg->dev,
				"ts node in middle of irq handling\n");
>>>>>>> 88084a3d

			/* irq handling in the middle give it time to finish */
			spin_unlock_irqrestore(wait_list_lock, flags);
			usleep_range(1, 10);
			if (++iter_counter == MAX_TS_ITER_NUM) {
<<<<<<< HEAD
				dev_err(ts_buff->hdev->dev, "handling registration interrupt took too long!!\n");
=======
				dev_err(buf->mmg->dev,
					"handling registration interrupt took too long!!\n");
>>>>>>> 88084a3d
				return -EINVAL;
			}

			goto start_over;
		}
	} else {
		spin_unlock_irqrestore(wait_list_lock, flags);
	}

	/* Fill up the new registration node info */
	requested_offset_record->ts_reg_info.in_use = 1;
<<<<<<< HEAD
	requested_offset_record->ts_reg_info.ts_buff = ts_buff;
=======
	requested_offset_record->ts_reg_info.buf = buf;
>>>>>>> 88084a3d
	requested_offset_record->ts_reg_info.cq_cb = cq_cb;
	requested_offset_record->ts_reg_info.timestamp_kernel_addr =
			(u64 *) ts_buff->user_buff_address + ts_offset;
	requested_offset_record->cq_kernel_addr =
			(u64 *) cq_cb->kernel_address + cq_offset;
	requested_offset_record->cq_target_value = target_value;

	*pend = requested_offset_record;

<<<<<<< HEAD
	dev_dbg(ts_buff->hdev->dev, "Found available node in TS kernel CB(0x%llx)\n",
=======
	dev_dbg(buf->mmg->dev, "Found available node in TS kernel CB(0x%llx)\n",
>>>>>>> 88084a3d
						(u64)(uintptr_t)requested_offset_record);
	return 0;
}

static int _hl_interrupt_wait_ioctl(struct hl_device *hdev, struct hl_ctx *ctx,
<<<<<<< HEAD
				struct hl_cb_mgr *cb_mgr, struct hl_ts_mgr *ts_mgr,
=======
				struct hl_mem_mgr *cb_mmg, struct hl_mem_mgr *mmg,
>>>>>>> 88084a3d
				u64 timeout_us, u64 cq_counters_handle,	u64 cq_counters_offset,
				u64 target_value, struct hl_user_interrupt *interrupt,
				bool register_ts_record, u64 ts_handle, u64 ts_offset,
				u32 *status, u64 *timestamp)
{
	u32 cq_patched_handle, ts_patched_handle;
	struct hl_user_pending_interrupt *pend;
<<<<<<< HEAD
	struct hl_ts_buff *ts_buff;
=======
	struct hl_mmap_mem_buf *buf;
>>>>>>> 88084a3d
	struct hl_cb *cq_cb;
	unsigned long timeout, flags;
	long completion_rc;
	int rc = 0;

	timeout = hl_usecs64_to_jiffies(timeout_us);

<<<<<<< HEAD
	hl_ctx_get(hdev, ctx);

	cq_patched_handle = lower_32_bits(cq_counters_handle >> PAGE_SHIFT);
	cq_cb = hl_cb_get(hdev, cb_mgr, cq_patched_handle);
=======
	hl_ctx_get(ctx);

	cq_cb = hl_cb_get(cb_mmg, cq_counters_handle);
>>>>>>> 88084a3d
	if (!cq_cb) {
		rc = -EINVAL;
		goto put_ctx;
	}

	if (register_ts_record) {
		dev_dbg(hdev->dev, "Timestamp registration: interrupt id: %u, ts offset: %llu, cq_offset: %llu\n",
					interrupt->interrupt_id, ts_offset, cq_counters_offset);
<<<<<<< HEAD

		ts_patched_handle = lower_32_bits(ts_handle >> PAGE_SHIFT);
		ts_buff = hl_ts_get(hdev, ts_mgr, ts_patched_handle);
		if (!ts_buff) {
			rc = -EINVAL;
			goto put_cq_cb;
		}

		/* Find first available record */
		rc = ts_buff_get_kernel_ts_record(ts_buff, cq_cb, ts_offset,
						cq_counters_offset, target_value,
						&interrupt->wait_list_lock, &pend);
		if (rc)
			goto put_ts_buff;
	} else {
		pend = kzalloc(sizeof(*pend), GFP_KERNEL);
		if (!pend) {
			rc = -ENOMEM;
			goto put_cq_cb;
		}
		hl_fence_init(&pend->fence, ULONG_MAX);
		pend->cq_kernel_addr = (u64 *) cq_cb->kernel_address + cq_counters_offset;
		pend->cq_target_value = target_value;
	}

=======
		buf = hl_mmap_mem_buf_get(mmg, ts_handle);
		if (!buf) {
			rc = -EINVAL;
			goto put_cq_cb;
		}

		/* Find first available record */
		rc = ts_buff_get_kernel_ts_record(buf, cq_cb, ts_offset,
						cq_counters_offset, target_value,
						&interrupt->wait_list_lock, &pend);
		if (rc)
			goto put_ts_buff;
	} else {
		pend = kzalloc(sizeof(*pend), GFP_KERNEL);
		if (!pend) {
			rc = -ENOMEM;
			goto put_cq_cb;
		}
		hl_fence_init(&pend->fence, ULONG_MAX);
		pend->cq_kernel_addr = (u64 *) cq_cb->kernel_address + cq_counters_offset;
		pend->cq_target_value = target_value;
	}

>>>>>>> 88084a3d
	spin_lock_irqsave(&interrupt->wait_list_lock, flags);

	/* We check for completion value as interrupt could have been received
	 * before we added the node to the wait list
	 */
	if (*pend->cq_kernel_addr >= target_value) {
		if (register_ts_record)
			pend->ts_reg_info.in_use = 0;
		spin_unlock_irqrestore(&interrupt->wait_list_lock, flags);

		*status = HL_WAIT_CS_STATUS_COMPLETED;

		if (register_ts_record) {
			*pend->ts_reg_info.timestamp_kernel_addr = ktime_get_ns();
			goto put_ts_buff;
		} else {
			pend->fence.timestamp = ktime_get();
			goto set_timestamp;
		}
	} else if (!timeout_us) {
		spin_unlock_irqrestore(&interrupt->wait_list_lock, flags);
		*status = HL_WAIT_CS_STATUS_BUSY;
		pend->fence.timestamp = ktime_get();
		goto set_timestamp;
	}

	/* Add pending user interrupt to relevant list for the interrupt
	 * handler to monitor.
	 * Note that we cannot have sorted list by target value,
	 * in order to shorten the list pass loop, since
	 * same list could have nodes for different cq counter handle.
	 */
	list_add_tail(&pend->wait_list_node, &interrupt->wait_list_head);
	spin_unlock_irqrestore(&interrupt->wait_list_lock, flags);

	if (register_ts_record) {
		rc = *status = HL_WAIT_CS_STATUS_COMPLETED;
		goto ts_registration_exit;
	}

	/* Wait for interrupt handler to signal completion */
	completion_rc = wait_for_completion_interruptible_timeout(&pend->fence.completion,
								timeout);
	if (completion_rc > 0) {
		*status = HL_WAIT_CS_STATUS_COMPLETED;
	} else {
		if (completion_rc == -ERESTARTSYS) {
			dev_err_ratelimited(hdev->dev,
					"user process got signal while waiting for interrupt ID %d\n",
					interrupt->interrupt_id);
			rc = -EINTR;
			*status = HL_WAIT_CS_STATUS_ABORTED;
		} else {
			if (pend->fence.error == -EIO) {
				dev_err_ratelimited(hdev->dev,
						"interrupt based wait ioctl aborted(error:%d) due to a reset cycle initiated\n",
						pend->fence.error);
				rc = -EIO;
				*status = HL_WAIT_CS_STATUS_ABORTED;
			} else {
				/* The wait has timed-out. We don't know anything beyond that
				 * because the workload wasn't submitted through the driver.
				 * Therefore, from driver's perspective, the workload is still
				 * executing.
				 */
				rc = 0;
				*status = HL_WAIT_CS_STATUS_BUSY;
			}
		}
	}

	/*
	 * We keep removing the node from list here, and not at the irq handler
	 * for completion timeout case. and if it's a registration
	 * for ts record, the node will be deleted in the irq handler after
	 * we reach the target value.
	 */
	spin_lock_irqsave(&interrupt->wait_list_lock, flags);
	list_del(&pend->wait_list_node);
	spin_unlock_irqrestore(&interrupt->wait_list_lock, flags);

set_timestamp:
	*timestamp = ktime_to_ns(pend->fence.timestamp);
	kfree(pend);
	hl_cb_put(cq_cb);
ts_registration_exit:
	hl_ctx_put(ctx);

	return rc;

put_ts_buff:
<<<<<<< HEAD
	hl_ts_put(ts_buff);
=======
	hl_mmap_mem_buf_put(buf);
>>>>>>> 88084a3d
put_cq_cb:
	hl_cb_put(cq_cb);
put_ctx:
	hl_ctx_put(ctx);

	return rc;
}

static int _hl_interrupt_wait_ioctl_user_addr(struct hl_device *hdev, struct hl_ctx *ctx,
				u64 timeout_us, u64 user_address,
				u64 target_value, struct hl_user_interrupt *interrupt,

				u32 *status,
				u64 *timestamp)
{
	struct hl_user_pending_interrupt *pend;
	unsigned long timeout, flags;
	u64 completion_value;
	long completion_rc;
	int rc = 0;

	timeout = hl_usecs64_to_jiffies(timeout_us);

	hl_ctx_get(ctx);

	pend = kzalloc(sizeof(*pend), GFP_KERNEL);
	if (!pend) {
		hl_ctx_put(ctx);
		return -ENOMEM;
	}

	hl_fence_init(&pend->fence, ULONG_MAX);

	/* Add pending user interrupt to relevant list for the interrupt
	 * handler to monitor
	 */
	spin_lock_irqsave(&interrupt->wait_list_lock, flags);
	list_add_tail(&pend->wait_list_node, &interrupt->wait_list_head);
	spin_unlock_irqrestore(&interrupt->wait_list_lock, flags);

	/* We check for completion value as interrupt could have been received
	 * before we added the node to the wait list
	 */
	if (copy_from_user(&completion_value, u64_to_user_ptr(user_address), 8)) {
		dev_err(hdev->dev, "Failed to copy completion value from user\n");
		rc = -EFAULT;
		goto remove_pending_user_interrupt;
	}

	if (completion_value >= target_value) {
		*status = HL_WAIT_CS_STATUS_COMPLETED;
		/* There was no interrupt, we assume the completion is now. */
		pend->fence.timestamp = ktime_get();
	} else {
		*status = HL_WAIT_CS_STATUS_BUSY;
	}

	if (!timeout_us || (*status == HL_WAIT_CS_STATUS_COMPLETED))
		goto remove_pending_user_interrupt;

wait_again:
	/* Wait for interrupt handler to signal completion */
	completion_rc = wait_for_completion_interruptible_timeout(&pend->fence.completion,
										timeout);

	/* If timeout did not expire we need to perform the comparison.
	 * If comparison fails, keep waiting until timeout expires
	 */
	if (completion_rc > 0) {
		spin_lock_irqsave(&interrupt->wait_list_lock, flags);
		/* reinit_completion must be called before we check for user
		 * completion value, otherwise, if interrupt is received after
		 * the comparison and before the next wait_for_completion,
		 * we will reach timeout and fail
		 */
		reinit_completion(&pend->fence.completion);
		spin_unlock_irqrestore(&interrupt->wait_list_lock, flags);

		if (copy_from_user(&completion_value, u64_to_user_ptr(user_address), 8)) {
			dev_err(hdev->dev, "Failed to copy completion value from user\n");
			rc = -EFAULT;

			goto remove_pending_user_interrupt;
		}

		if (completion_value >= target_value) {
			*status = HL_WAIT_CS_STATUS_COMPLETED;
		} else if (pend->fence.error) {
			dev_err_ratelimited(hdev->dev,
				"interrupt based wait ioctl aborted(error:%d) due to a reset cycle initiated\n",
				pend->fence.error);
			/* set the command completion status as ABORTED */
			*status = HL_WAIT_CS_STATUS_ABORTED;
		} else {
			timeout = completion_rc;
			goto wait_again;
		}
	} else if (completion_rc == -ERESTARTSYS) {
		dev_err_ratelimited(hdev->dev,
			"user process got signal while waiting for interrupt ID %d\n",
			interrupt->interrupt_id);
		rc = -EINTR;
	} else {
		/* The wait has timed-out. We don't know anything beyond that
		 * because the workload wasn't submitted through the driver.
		 * Therefore, from driver's perspective, the workload is still
		 * executing.
		 */
		rc = 0;
		*status = HL_WAIT_CS_STATUS_BUSY;
	}

remove_pending_user_interrupt:
	spin_lock_irqsave(&interrupt->wait_list_lock, flags);
	list_del(&pend->wait_list_node);
	spin_unlock_irqrestore(&interrupt->wait_list_lock, flags);

	*timestamp = ktime_to_ns(pend->fence.timestamp);

	kfree(pend);
	hl_ctx_put(ctx);

	return rc;
}

static int hl_interrupt_wait_ioctl(struct hl_fpriv *hpriv, void *data)
{
	u16 interrupt_id, first_interrupt, last_interrupt;
	struct hl_device *hdev = hpriv->hdev;
	struct asic_fixed_properties *prop;
	struct hl_user_interrupt *interrupt;
	union hl_wait_cs_args *args = data;
	u32 status = HL_WAIT_CS_STATUS_BUSY;
	u64 timestamp;
	int rc;

	prop = &hdev->asic_prop;

	if (!prop->user_interrupt_count) {
		dev_err(hdev->dev, "no user interrupts allowed");
		return -EPERM;
	}

	interrupt_id = FIELD_GET(HL_WAIT_CS_FLAGS_INTERRUPT_MASK, args->in.flags);

	first_interrupt = prop->first_available_user_msix_interrupt;
	last_interrupt = prop->first_available_user_msix_interrupt +
						prop->user_interrupt_count - 1;

	if ((interrupt_id < first_interrupt || interrupt_id > last_interrupt) &&
			interrupt_id != HL_COMMON_USER_INTERRUPT_ID) {
		dev_err(hdev->dev, "invalid user interrupt %u", interrupt_id);
		return -EINVAL;
	}

	if (interrupt_id == HL_COMMON_USER_INTERRUPT_ID)
		interrupt = &hdev->common_user_interrupt;
	else
		interrupt = &hdev->user_interrupt[interrupt_id - first_interrupt];

	if (args->in.flags & HL_WAIT_CS_FLAGS_INTERRUPT_KERNEL_CQ)
<<<<<<< HEAD
		rc = _hl_interrupt_wait_ioctl(hdev, hpriv->ctx, &hpriv->cb_mgr, &hpriv->ts_mem_mgr,
=======
		rc = _hl_interrupt_wait_ioctl(hdev, hpriv->ctx, &hpriv->mem_mgr, &hpriv->mem_mgr,
>>>>>>> 88084a3d
				args->in.interrupt_timeout_us, args->in.cq_counters_handle,
				args->in.cq_counters_offset,
				args->in.target, interrupt,
				!!(args->in.flags & HL_WAIT_CS_FLAGS_REGISTER_INTERRUPT),
				args->in.timestamp_handle, args->in.timestamp_offset,
				&status, &timestamp);
	else
		rc = _hl_interrupt_wait_ioctl_user_addr(hdev, hpriv->ctx,
				args->in.interrupt_timeout_us, args->in.addr,
				args->in.target, interrupt, &status,
				&timestamp);
	if (rc)
		return rc;

	memset(args, 0, sizeof(*args));
	args->out.status = status;

	if (timestamp) {
		args->out.timestamp_nsec = timestamp;
		args->out.flags |= HL_WAIT_CS_STATUS_FLAG_TIMESTAMP_VLD;
	}

	return 0;
}

int hl_wait_ioctl(struct hl_fpriv *hpriv, void *data)
{
	union hl_wait_cs_args *args = data;
	u32 flags = args->in.flags;
	int rc;

	/* If the device is not operational, no point in waiting for any command submission or
	 * user interrupt
	 */
	if (!hl_device_operational(hpriv->hdev, NULL))
		return -EBUSY;

	if (flags & HL_WAIT_CS_FLAGS_INTERRUPT)
		rc = hl_interrupt_wait_ioctl(hpriv, data);
	else if (flags & HL_WAIT_CS_FLAGS_MULTI_CS)
		rc = hl_multi_cs_wait_ioctl(hpriv, data);
	else
		rc = hl_cs_wait_ioctl(hpriv, data);

	return rc;
}<|MERGE_RESOLUTION|>--- conflicted
+++ resolved
@@ -956,15 +956,9 @@
 
 	spin_lock_irqsave(&interrupt->wait_list_lock, flags);
 	list_for_each_entry_safe(pend, temp, &interrupt->wait_list_head, wait_list_node) {
-<<<<<<< HEAD
-		if (pend->ts_reg_info.ts_buff) {
-			list_del(&pend->wait_list_node);
-			hl_ts_put(pend->ts_reg_info.ts_buff);
-=======
 		if (pend->ts_reg_info.buf) {
 			list_del(&pend->wait_list_node);
 			hl_mmap_mem_buf_put(pend->ts_reg_info.buf);
->>>>>>> 88084a3d
 			hl_cb_put(pend->ts_reg_info.cq_cb);
 		} else {
 			pend->fence.error = -EIO;
@@ -2869,20 +2863,13 @@
 	return 0;
 }
 
-<<<<<<< HEAD
-static int ts_buff_get_kernel_ts_record(struct hl_ts_buff *ts_buff,
-=======
 static int ts_buff_get_kernel_ts_record(struct hl_mmap_mem_buf *buf,
->>>>>>> 88084a3d
 					struct hl_cb *cq_cb,
 					u64 ts_offset, u64 cq_offset, u64 target_value,
 					spinlock_t *wait_list_lock,
 					struct hl_user_pending_interrupt **pend)
 {
-<<<<<<< HEAD
-=======
 	struct hl_ts_buff *ts_buff = buf->private;
->>>>>>> 88084a3d
 	struct hl_user_pending_interrupt *requested_offset_record =
 				(struct hl_user_pending_interrupt *)ts_buff->kernel_buff_address +
 				ts_offset;
@@ -2894,11 +2881,7 @@
 
 	/* Validate ts_offset not exceeding last max */
 	if (requested_offset_record > cb_last) {
-<<<<<<< HEAD
-		dev_err(ts_buff->hdev->dev, "Ts offset exceeds max CB offset(0x%llx)\n",
-=======
 		dev_err(buf->mmg->dev, "Ts offset exceeds max CB offset(0x%llx)\n",
->>>>>>> 88084a3d
 								(u64)(uintptr_t)cb_last);
 		return -EINVAL;
 	}
@@ -2917,14 +2900,6 @@
 			list_del(&requested_offset_record->wait_list_node);
 			spin_unlock_irqrestore(wait_list_lock, flags);
 
-<<<<<<< HEAD
-			hl_ts_put(requested_offset_record->ts_reg_info.ts_buff);
-			hl_cb_put(requested_offset_record->ts_reg_info.cq_cb);
-
-			dev_dbg(ts_buff->hdev->dev, "ts node removed from interrupt list now can re-use\n");
-		} else {
-			dev_dbg(ts_buff->hdev->dev, "ts node in middle of irq handling\n");
-=======
 			hl_mmap_mem_buf_put(requested_offset_record->ts_reg_info.buf);
 			hl_cb_put(requested_offset_record->ts_reg_info.cq_cb);
 
@@ -2933,18 +2908,13 @@
 		} else {
 			dev_dbg(buf->mmg->dev,
 				"ts node in middle of irq handling\n");
->>>>>>> 88084a3d
 
 			/* irq handling in the middle give it time to finish */
 			spin_unlock_irqrestore(wait_list_lock, flags);
 			usleep_range(1, 10);
 			if (++iter_counter == MAX_TS_ITER_NUM) {
-<<<<<<< HEAD
-				dev_err(ts_buff->hdev->dev, "handling registration interrupt took too long!!\n");
-=======
 				dev_err(buf->mmg->dev,
 					"handling registration interrupt took too long!!\n");
->>>>>>> 88084a3d
 				return -EINVAL;
 			}
 
@@ -2956,11 +2926,7 @@
 
 	/* Fill up the new registration node info */
 	requested_offset_record->ts_reg_info.in_use = 1;
-<<<<<<< HEAD
-	requested_offset_record->ts_reg_info.ts_buff = ts_buff;
-=======
 	requested_offset_record->ts_reg_info.buf = buf;
->>>>>>> 88084a3d
 	requested_offset_record->ts_reg_info.cq_cb = cq_cb;
 	requested_offset_record->ts_reg_info.timestamp_kernel_addr =
 			(u64 *) ts_buff->user_buff_address + ts_offset;
@@ -2970,33 +2936,20 @@
 
 	*pend = requested_offset_record;
 
-<<<<<<< HEAD
-	dev_dbg(ts_buff->hdev->dev, "Found available node in TS kernel CB(0x%llx)\n",
-=======
 	dev_dbg(buf->mmg->dev, "Found available node in TS kernel CB(0x%llx)\n",
->>>>>>> 88084a3d
 						(u64)(uintptr_t)requested_offset_record);
 	return 0;
 }
 
 static int _hl_interrupt_wait_ioctl(struct hl_device *hdev, struct hl_ctx *ctx,
-<<<<<<< HEAD
-				struct hl_cb_mgr *cb_mgr, struct hl_ts_mgr *ts_mgr,
-=======
 				struct hl_mem_mgr *cb_mmg, struct hl_mem_mgr *mmg,
->>>>>>> 88084a3d
 				u64 timeout_us, u64 cq_counters_handle,	u64 cq_counters_offset,
 				u64 target_value, struct hl_user_interrupt *interrupt,
 				bool register_ts_record, u64 ts_handle, u64 ts_offset,
 				u32 *status, u64 *timestamp)
 {
-	u32 cq_patched_handle, ts_patched_handle;
 	struct hl_user_pending_interrupt *pend;
-<<<<<<< HEAD
-	struct hl_ts_buff *ts_buff;
-=======
 	struct hl_mmap_mem_buf *buf;
->>>>>>> 88084a3d
 	struct hl_cb *cq_cb;
 	unsigned long timeout, flags;
 	long completion_rc;
@@ -3004,16 +2957,9 @@
 
 	timeout = hl_usecs64_to_jiffies(timeout_us);
 
-<<<<<<< HEAD
-	hl_ctx_get(hdev, ctx);
-
-	cq_patched_handle = lower_32_bits(cq_counters_handle >> PAGE_SHIFT);
-	cq_cb = hl_cb_get(hdev, cb_mgr, cq_patched_handle);
-=======
 	hl_ctx_get(ctx);
 
 	cq_cb = hl_cb_get(cb_mmg, cq_counters_handle);
->>>>>>> 88084a3d
 	if (!cq_cb) {
 		rc = -EINVAL;
 		goto put_ctx;
@@ -3022,33 +2968,6 @@
 	if (register_ts_record) {
 		dev_dbg(hdev->dev, "Timestamp registration: interrupt id: %u, ts offset: %llu, cq_offset: %llu\n",
 					interrupt->interrupt_id, ts_offset, cq_counters_offset);
-<<<<<<< HEAD
-
-		ts_patched_handle = lower_32_bits(ts_handle >> PAGE_SHIFT);
-		ts_buff = hl_ts_get(hdev, ts_mgr, ts_patched_handle);
-		if (!ts_buff) {
-			rc = -EINVAL;
-			goto put_cq_cb;
-		}
-
-		/* Find first available record */
-		rc = ts_buff_get_kernel_ts_record(ts_buff, cq_cb, ts_offset,
-						cq_counters_offset, target_value,
-						&interrupt->wait_list_lock, &pend);
-		if (rc)
-			goto put_ts_buff;
-	} else {
-		pend = kzalloc(sizeof(*pend), GFP_KERNEL);
-		if (!pend) {
-			rc = -ENOMEM;
-			goto put_cq_cb;
-		}
-		hl_fence_init(&pend->fence, ULONG_MAX);
-		pend->cq_kernel_addr = (u64 *) cq_cb->kernel_address + cq_counters_offset;
-		pend->cq_target_value = target_value;
-	}
-
-=======
 		buf = hl_mmap_mem_buf_get(mmg, ts_handle);
 		if (!buf) {
 			rc = -EINVAL;
@@ -3072,7 +2991,6 @@
 		pend->cq_target_value = target_value;
 	}
 
->>>>>>> 88084a3d
 	spin_lock_irqsave(&interrupt->wait_list_lock, flags);
 
 	/* We check for completion value as interrupt could have been received
@@ -3164,11 +3082,7 @@
 	return rc;
 
 put_ts_buff:
-<<<<<<< HEAD
-	hl_ts_put(ts_buff);
-=======
 	hl_mmap_mem_buf_put(buf);
->>>>>>> 88084a3d
 put_cq_cb:
 	hl_cb_put(cq_cb);
 put_ctx:
@@ -3330,11 +3244,7 @@
 		interrupt = &hdev->user_interrupt[interrupt_id - first_interrupt];
 
 	if (args->in.flags & HL_WAIT_CS_FLAGS_INTERRUPT_KERNEL_CQ)
-<<<<<<< HEAD
-		rc = _hl_interrupt_wait_ioctl(hdev, hpriv->ctx, &hpriv->cb_mgr, &hpriv->ts_mem_mgr,
-=======
 		rc = _hl_interrupt_wait_ioctl(hdev, hpriv->ctx, &hpriv->mem_mgr, &hpriv->mem_mgr,
->>>>>>> 88084a3d
 				args->in.interrupt_timeout_us, args->in.cq_counters_handle,
 				args->in.cq_counters_offset,
 				args->in.target, interrupt,
