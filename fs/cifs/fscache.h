/* SPDX-License-Identifier: LGPL-2.1 */
/*
 *   CIFS filesystem cache interface definitions
 *
 *   Copyright (c) 2010 Novell, Inc.
 *   Authors(s): Suresh Jayaraman (sjayaraman@suse.de>
 *
 */
#ifndef _CIFS_FSCACHE_H
#define _CIFS_FSCACHE_H

#include <linux/swap.h>
#include <linux/fscache.h>

#include "cifsglob.h"

/*
 * Coherency data attached to CIFS volume within the cache
 */
struct cifs_fscache_volume_coherency_data {
	__le64	resource_id;		/* unique server resource id */
	__le64	vol_create_time;
	__le32	vol_serial_number;
} __packed;

/*
 * Coherency data attached to CIFS inode within the cache.
 */
struct cifs_fscache_inode_coherency_data {
	__le64 last_write_time_sec;
	__le64 last_change_time_sec;
	__le32 last_write_time_nsec;
	__le32 last_change_time_nsec;
};

#ifdef CONFIG_CIFS_FSCACHE

/*
 * fscache.c
 */
extern int cifs_fscache_get_super_cookie(struct cifs_tcon *);
extern void cifs_fscache_release_super_cookie(struct cifs_tcon *);

extern void cifs_fscache_get_inode_cookie(struct inode *inode);
extern void cifs_fscache_release_inode_cookie(struct inode *);
extern void cifs_fscache_unuse_inode_cookie(struct inode *inode, bool update);

static inline
void cifs_fscache_fill_coherency(struct inode *inode,
				 struct cifs_fscache_inode_coherency_data *cd)
{
	struct cifsInodeInfo *cifsi = CIFS_I(inode);

	memset(cd, 0, sizeof(*cd));
	cd->last_write_time_sec   = cpu_to_le64(cifsi->netfs.inode.i_mtime.tv_sec);
	cd->last_write_time_nsec  = cpu_to_le32(cifsi->netfs.inode.i_mtime.tv_nsec);
	cd->last_change_time_sec  = cpu_to_le64(cifsi->netfs.inode.i_ctime.tv_sec);
	cd->last_change_time_nsec = cpu_to_le32(cifsi->netfs.inode.i_ctime.tv_nsec);
}


static inline struct fscache_cookie *cifs_inode_cookie(struct inode *inode)
{
<<<<<<< HEAD
	return netfs_i_cookie(inode);
=======
	return netfs_i_cookie(&CIFS_I(inode)->netfs);
>>>>>>> 88084a3d
}

static inline void cifs_invalidate_cache(struct inode *inode, unsigned int flags)
{
	struct cifs_fscache_inode_coherency_data cd;

	cifs_fscache_fill_coherency(inode, &cd);
	fscache_invalidate(cifs_inode_cookie(inode), &cd,
			   i_size_read(inode), flags);
}

extern int __cifs_fscache_query_occupancy(struct inode *inode,
					  pgoff_t first, unsigned int nr_pages,
					  pgoff_t *_data_first,
					  unsigned int *_data_nr_pages);

static inline int cifs_fscache_query_occupancy(struct inode *inode,
					       pgoff_t first, unsigned int nr_pages,
					       pgoff_t *_data_first,
					       unsigned int *_data_nr_pages)
{
	if (!cifs_inode_cookie(inode))
		return -ENOBUFS;
	return __cifs_fscache_query_occupancy(inode, first, nr_pages,
					      _data_first, _data_nr_pages);
}

extern int __cifs_readpage_from_fscache(struct inode *pinode, struct page *ppage);
extern void __cifs_readpage_to_fscache(struct inode *pinode, struct page *ppage);


static inline int cifs_readpage_from_fscache(struct inode *inode,
					     struct page *page)
{
	if (cifs_inode_cookie(inode))
		return __cifs_readpage_from_fscache(inode, page);
	return -ENOBUFS;
}

static inline void cifs_readpage_to_fscache(struct inode *inode,
					    struct page *page)
{
	if (cifs_inode_cookie(inode))
		__cifs_readpage_to_fscache(inode, page);
}

static inline int cifs_fscache_release_page(struct page *page, gfp_t gfp)
{
	if (PageFsCache(page)) {
		if (current_is_kswapd() || !(gfp & __GFP_FS))
			return false;
		wait_on_page_fscache(page);
		fscache_note_page_release(cifs_inode_cookie(page->mapping->host));
	}
	return true;
}

#else /* CONFIG_CIFS_FSCACHE */
static inline
void cifs_fscache_fill_coherency(struct inode *inode,
				 struct cifs_fscache_inode_coherency_data *cd)
{
}

static inline int cifs_fscache_get_super_cookie(struct cifs_tcon *tcon) { return 0; }
static inline void cifs_fscache_release_super_cookie(struct cifs_tcon *tcon) {}

static inline void cifs_fscache_get_inode_cookie(struct inode *inode) {}
static inline void cifs_fscache_release_inode_cookie(struct inode *inode) {}
static inline void cifs_fscache_unuse_inode_cookie(struct inode *inode, bool update) {}
static inline struct fscache_cookie *cifs_inode_cookie(struct inode *inode) { return NULL; }
static inline void cifs_invalidate_cache(struct inode *inode, unsigned int flags) {}

static inline int cifs_fscache_query_occupancy(struct inode *inode,
					       pgoff_t first, unsigned int nr_pages,
					       pgoff_t *_data_first,
					       unsigned int *_data_nr_pages)
{
	*_data_first = ULONG_MAX;
	*_data_nr_pages = 0;
	return -ENOBUFS;
}

static inline int
cifs_readpage_from_fscache(struct inode *inode, struct page *page)
{
	return -ENOBUFS;
}

static inline
void cifs_readpage_to_fscache(struct inode *inode, struct page *page) {}

static inline int nfs_fscache_release_page(struct page *page, gfp_t gfp)
{
	return true; /* May release page */
}

#endif /* CONFIG_CIFS_FSCACHE */

#endif /* _CIFS_FSCACHE_H */<|MERGE_RESOLUTION|>--- conflicted
+++ resolved
@@ -61,11 +61,7 @@
 
 static inline struct fscache_cookie *cifs_inode_cookie(struct inode *inode)
 {
-<<<<<<< HEAD
-	return netfs_i_cookie(inode);
-=======
 	return netfs_i_cookie(&CIFS_I(inode)->netfs);
->>>>>>> 88084a3d
 }
 
 static inline void cifs_invalidate_cache(struct inode *inode, unsigned int flags)
