--- conflicted
+++ resolved
@@ -955,11 +955,7 @@
 	rreq = netfs_alloc_read_request(ops, netfs_priv, file);
 	if (!rreq) {
 		if (netfs_priv)
-<<<<<<< HEAD
-			ops->cleanup(netfs_priv, folio_file_mapping(folio));
-=======
 			ops->cleanup(folio_file_mapping(folio), netfs_priv);
->>>>>>> 8590222e
 		folio_unlock(folio);
 		return -ENOMEM;
 	}
@@ -1007,13 +1003,8 @@
 }
 EXPORT_SYMBOL(netfs_readpage);
 
-<<<<<<< HEAD
-/**
- * netfs_skip_folio_read - prep a folio for writing without reading first
-=======
 /*
  * Prepare a folio for writing without reading first
->>>>>>> 8590222e
  * @folio: The folio being prepared
  * @pos: starting position for the write
  * @len: length of write
@@ -1195,11 +1186,7 @@
 		goto error;
 have_folio_no_wait:
 	if (netfs_priv)
-<<<<<<< HEAD
-		ops->cleanup(netfs_priv, mapping);
-=======
 		ops->cleanup(mapping, netfs_priv);
->>>>>>> 8590222e
 	*_folio = folio;
 	_leave(" = 0");
 	return 0;
