--- conflicted
+++ resolved
@@ -369,11 +369,7 @@
 
 	err = genl_validate_assign_mc_groups(family);
 	if (err)
-<<<<<<< HEAD
 		goto errout_remove;
-=======
-		goto errout_free;
->>>>>>> e76d21c4
 
 	genl_unlock_all();
 
@@ -385,13 +381,9 @@
 
 	return 0;
 
-<<<<<<< HEAD
 errout_remove:
 	idr_remove(&genl_fam_idr, family->id);
-=======
-errout_free:
 	kfree(family->attrbuf);
->>>>>>> e76d21c4
 errout_locked:
 	genl_unlock_all();
 	return err;
