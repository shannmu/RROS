--- conflicted
+++ resolved
@@ -3530,7 +3530,6 @@
 			break;
 		case IEEE80211_HE_6GHZ_OPER_CTRL_CHANWIDTH_40MHZ:
 			he_chandef.width = NL80211_CHAN_WIDTH_40;
-<<<<<<< HEAD
 			break;
 		case IEEE80211_HE_6GHZ_OPER_CTRL_CHANWIDTH_80MHZ:
 			he_chandef.width = NL80211_CHAN_WIDTH_80;
@@ -3572,49 +3571,6 @@
 		case IEEE80211_EHT_OPER_CHAN_WIDTH_20MHZ:
 			he_chandef.width = NL80211_CHAN_WIDTH_20;
 			break;
-=======
-			break;
-		case IEEE80211_HE_6GHZ_OPER_CTRL_CHANWIDTH_80MHZ:
-			he_chandef.width = NL80211_CHAN_WIDTH_80;
-			break;
-		case IEEE80211_HE_6GHZ_OPER_CTRL_CHANWIDTH_160MHZ:
-			he_chandef.width = NL80211_CHAN_WIDTH_80;
-			if (!he_6ghz_oper->ccfs1)
-				break;
-			if (abs(he_6ghz_oper->ccfs1 - he_6ghz_oper->ccfs0) == 8) {
-				if (support_160)
-					he_chandef.width = NL80211_CHAN_WIDTH_160;
-			} else {
-				if (support_80_80)
-					he_chandef.width = NL80211_CHAN_WIDTH_80P80;
-			}
-			break;
-		}
-
-		if (he_chandef.width == NL80211_CHAN_WIDTH_160) {
-			he_chandef.center_freq1 =
-				ieee80211_channel_to_frequency(he_6ghz_oper->ccfs1,
-							       NL80211_BAND_6GHZ);
-		} else {
-			he_chandef.center_freq1 =
-				ieee80211_channel_to_frequency(he_6ghz_oper->ccfs0,
-							       NL80211_BAND_6GHZ);
-			if (support_80_80 || support_160)
-				he_chandef.center_freq2 =
-					ieee80211_channel_to_frequency(he_6ghz_oper->ccfs1,
-								       NL80211_BAND_6GHZ);
-		}
-	} else {
-		eht_phy_cap = eht_cap->eht_cap_elem.phy_cap_info[0];
-		support_320 =
-			eht_phy_cap & IEEE80211_EHT_PHY_CAP0_320MHZ_IN_6GHZ;
-
-		switch (u8_get_bits(eht_oper->chan_width,
-				    IEEE80211_EHT_OPER_CHAN_WIDTH)) {
-		case IEEE80211_EHT_OPER_CHAN_WIDTH_20MHZ:
-			he_chandef.width = NL80211_CHAN_WIDTH_20;
-			break;
->>>>>>> 88084a3d
 		case IEEE80211_EHT_OPER_CHAN_WIDTH_40MHZ:
 			he_chandef.width = NL80211_CHAN_WIDTH_40;
 			break;
