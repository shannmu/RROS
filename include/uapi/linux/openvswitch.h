
/*
 * Copyright (c) 2007-2013 Nicira, Inc.
 *
 * This program is free software; you can redistribute it and/or
 * modify it under the terms of version 2 of the GNU General Public
 * License as published by the Free Software Foundation.
 *
 * This program is distributed in the hope that it will be useful, but
 * WITHOUT ANY WARRANTY; without even the implied warranty of
 * MERCHANTABILITY or FITNESS FOR A PARTICULAR PURPOSE. See the GNU
 * General Public License for more details.
 *
 * You should have received a copy of the GNU General Public License
 * along with this program; if not, write to the Free Software
 * Foundation, Inc., 51 Franklin Street, Fifth Floor, Boston, MA
 * 02110-1301, USA
 */

#ifndef _UAPI__LINUX_OPENVSWITCH_H
#define _UAPI__LINUX_OPENVSWITCH_H 1

#include <linux/types.h>
#include <linux/if_ether.h>

/**
 * struct ovs_header - header for OVS Generic Netlink messages.
 * @dp_ifindex: ifindex of local port for datapath (0 to make a request not
 * specific to a datapath).
 *
 * Attributes following the header are specific to a particular OVS Generic
 * Netlink family, but all of the OVS families use this header.
 */

struct ovs_header {
	int dp_ifindex;
};

/* Datapaths. */

#define OVS_DATAPATH_FAMILY  "ovs_datapath"
#define OVS_DATAPATH_MCGROUP "ovs_datapath"
#define OVS_DATAPATH_VERSION 0x1

enum ovs_datapath_cmd {
	OVS_DP_CMD_UNSPEC,
	OVS_DP_CMD_NEW,
	OVS_DP_CMD_DEL,
	OVS_DP_CMD_GET,
	OVS_DP_CMD_SET
};

/**
 * enum ovs_datapath_attr - attributes for %OVS_DP_* commands.
 * @OVS_DP_ATTR_NAME: Name of the network device that serves as the "local
 * port".  This is the name of the network device whose dp_ifindex is given in
 * the &struct ovs_header.  Always present in notifications.  Required in
 * %OVS_DP_NEW requests.  May be used as an alternative to specifying
 * dp_ifindex in other requests (with a dp_ifindex of 0).
 * @OVS_DP_ATTR_UPCALL_PID: The Netlink socket in userspace that is initially
 * set on the datapath port (for OVS_ACTION_ATTR_MISS).  Only valid on
 * %OVS_DP_CMD_NEW requests. A value of zero indicates that upcalls should
 * not be sent.
 * @OVS_DP_ATTR_STATS: Statistics about packets that have passed through the
 * datapath.  Always present in notifications.
 * @OVS_DP_ATTR_MEGAFLOW_STATS: Statistics about mega flow masks usage for the
 * datapath. Always present in notifications.
 *
 * These attributes follow the &struct ovs_header within the Generic Netlink
 * payload for %OVS_DP_* commands.
 */
enum ovs_datapath_attr {
	OVS_DP_ATTR_UNSPEC,
	OVS_DP_ATTR_NAME,		/* name of dp_ifindex netdev */
	OVS_DP_ATTR_UPCALL_PID,		/* Netlink PID to receive upcalls */
	OVS_DP_ATTR_STATS,		/* struct ovs_dp_stats */
	OVS_DP_ATTR_MEGAFLOW_STATS,	/* struct ovs_dp_megaflow_stats */
	__OVS_DP_ATTR_MAX
};

#define OVS_DP_ATTR_MAX (__OVS_DP_ATTR_MAX - 1)

struct ovs_dp_stats {
	__u64 n_hit;             /* Number of flow table matches. */
	__u64 n_missed;          /* Number of flow table misses. */
	__u64 n_lost;            /* Number of misses not sent to userspace. */
	__u64 n_flows;           /* Number of flows present */
};

struct ovs_dp_megaflow_stats {
	__u64 n_mask_hit;	 /* Number of masks used for flow lookups. */
	__u32 n_masks;		 /* Number of masks for the datapath. */
	__u32 pad0;		 /* Pad for future expension. */
	__u64 pad1;		 /* Pad for future expension. */
	__u64 pad2;		 /* Pad for future expension. */
};

struct ovs_vport_stats {
	__u64   rx_packets;		/* total packets received       */
	__u64   tx_packets;		/* total packets transmitted    */
	__u64   rx_bytes;		/* total bytes received         */
	__u64   tx_bytes;		/* total bytes transmitted      */
	__u64   rx_errors;		/* bad packets received         */
	__u64   tx_errors;		/* packet transmit problems     */
	__u64   rx_dropped;		/* no space in linux buffers    */
	__u64   tx_dropped;		/* no space available in linux  */
};

/* Fixed logical ports. */
#define OVSP_LOCAL      ((__u32)0)

/* Packet transfer. */

#define OVS_PACKET_FAMILY "ovs_packet"
#define OVS_PACKET_VERSION 0x1

enum ovs_packet_cmd {
	OVS_PACKET_CMD_UNSPEC,

	/* Kernel-to-user notifications. */
	OVS_PACKET_CMD_MISS,    /* Flow table miss. */
	OVS_PACKET_CMD_ACTION,  /* OVS_ACTION_ATTR_USERSPACE action. */

	/* Userspace commands. */
	OVS_PACKET_CMD_EXECUTE  /* Apply actions to a packet. */
};

/**
 * enum ovs_packet_attr - attributes for %OVS_PACKET_* commands.
 * @OVS_PACKET_ATTR_PACKET: Present for all notifications.  Contains the entire
 * packet as received, from the start of the Ethernet header onward.  For
 * %OVS_PACKET_CMD_ACTION, %OVS_PACKET_ATTR_PACKET reflects changes made by
 * actions preceding %OVS_ACTION_ATTR_USERSPACE, but %OVS_PACKET_ATTR_KEY is
 * the flow key extracted from the packet as originally received.
 * @OVS_PACKET_ATTR_KEY: Present for all notifications.  Contains the flow key
 * extracted from the packet as nested %OVS_KEY_ATTR_* attributes.  This allows
 * userspace to adapt its flow setup strategy by comparing its notion of the
 * flow key against the kernel's.
 * @OVS_PACKET_ATTR_ACTIONS: Contains actions for the packet.  Used
 * for %OVS_PACKET_CMD_EXECUTE.  It has nested %OVS_ACTION_ATTR_* attributes.
 * @OVS_PACKET_ATTR_USERDATA: Present for an %OVS_PACKET_CMD_ACTION
 * notification if the %OVS_ACTION_ATTR_USERSPACE action specified an
 * %OVS_USERSPACE_ATTR_USERDATA attribute, with the same length and content
 * specified there.
 *
 * These attributes follow the &struct ovs_header within the Generic Netlink
 * payload for %OVS_PACKET_* commands.
 */
enum ovs_packet_attr {
	OVS_PACKET_ATTR_UNSPEC,
	OVS_PACKET_ATTR_PACKET,      /* Packet data. */
	OVS_PACKET_ATTR_KEY,         /* Nested OVS_KEY_ATTR_* attributes. */
	OVS_PACKET_ATTR_ACTIONS,     /* Nested OVS_ACTION_ATTR_* attributes. */
	OVS_PACKET_ATTR_USERDATA,    /* OVS_ACTION_ATTR_USERSPACE arg. */
	__OVS_PACKET_ATTR_MAX
};

#define OVS_PACKET_ATTR_MAX (__OVS_PACKET_ATTR_MAX - 1)

/* Virtual ports. */

#define OVS_VPORT_FAMILY  "ovs_vport"
#define OVS_VPORT_MCGROUP "ovs_vport"
#define OVS_VPORT_VERSION 0x1

enum ovs_vport_cmd {
	OVS_VPORT_CMD_UNSPEC,
	OVS_VPORT_CMD_NEW,
	OVS_VPORT_CMD_DEL,
	OVS_VPORT_CMD_GET,
	OVS_VPORT_CMD_SET
};

enum ovs_vport_type {
	OVS_VPORT_TYPE_UNSPEC,
	OVS_VPORT_TYPE_NETDEV,   /* network device */
	OVS_VPORT_TYPE_INTERNAL, /* network device implemented by datapath */
	OVS_VPORT_TYPE_GRE,      /* GRE tunnel. */
	OVS_VPORT_TYPE_VXLAN,	 /* VXLAN tunnel. */
	__OVS_VPORT_TYPE_MAX
};

#define OVS_VPORT_TYPE_MAX (__OVS_VPORT_TYPE_MAX - 1)

/**
 * enum ovs_vport_attr - attributes for %OVS_VPORT_* commands.
 * @OVS_VPORT_ATTR_PORT_NO: 32-bit port number within datapath.
 * @OVS_VPORT_ATTR_TYPE: 32-bit %OVS_VPORT_TYPE_* constant describing the type
 * of vport.
 * @OVS_VPORT_ATTR_NAME: Name of vport.  For a vport based on a network device
 * this is the name of the network device.  Maximum length %IFNAMSIZ-1 bytes
 * plus a null terminator.
 * @OVS_VPORT_ATTR_OPTIONS: Vport-specific configuration information.
 * @OVS_VPORT_ATTR_UPCALL_PID: The Netlink socket in userspace that
 * OVS_PACKET_CMD_MISS upcalls will be directed to for packets received on
 * this port.  A value of zero indicates that upcalls should not be sent.
 * @OVS_VPORT_ATTR_STATS: A &struct ovs_vport_stats giving statistics for
 * packets sent or received through the vport.
 *
 * These attributes follow the &struct ovs_header within the Generic Netlink
 * payload for %OVS_VPORT_* commands.
 *
 * For %OVS_VPORT_CMD_NEW requests, the %OVS_VPORT_ATTR_TYPE and
 * %OVS_VPORT_ATTR_NAME attributes are required.  %OVS_VPORT_ATTR_PORT_NO is
 * optional; if not specified a free port number is automatically selected.
 * Whether %OVS_VPORT_ATTR_OPTIONS is required or optional depends on the type
 * of vport.
 *
 * For other requests, if %OVS_VPORT_ATTR_NAME is specified then it is used to
 * look up the vport to operate on; otherwise dp_idx from the &struct
 * ovs_header plus %OVS_VPORT_ATTR_PORT_NO determine the vport.
 */
enum ovs_vport_attr {
	OVS_VPORT_ATTR_UNSPEC,
	OVS_VPORT_ATTR_PORT_NO,	/* u32 port number within datapath */
	OVS_VPORT_ATTR_TYPE,	/* u32 OVS_VPORT_TYPE_* constant. */
	OVS_VPORT_ATTR_NAME,	/* string name, up to IFNAMSIZ bytes long */
	OVS_VPORT_ATTR_OPTIONS, /* nested attributes, varies by vport type */
	OVS_VPORT_ATTR_UPCALL_PID, /* u32 Netlink PID to receive upcalls */
	OVS_VPORT_ATTR_STATS,	/* struct ovs_vport_stats */
	__OVS_VPORT_ATTR_MAX
};

#define OVS_VPORT_ATTR_MAX (__OVS_VPORT_ATTR_MAX - 1)

/* OVS_VPORT_ATTR_OPTIONS attributes for tunnels.
 */
enum {
	OVS_TUNNEL_ATTR_UNSPEC,
	OVS_TUNNEL_ATTR_DST_PORT, /* 16-bit UDP port, used by L4 tunnels. */
	__OVS_TUNNEL_ATTR_MAX
};

#define OVS_TUNNEL_ATTR_MAX (__OVS_TUNNEL_ATTR_MAX - 1)

/* Flows. */

#define OVS_FLOW_FAMILY  "ovs_flow"
#define OVS_FLOW_MCGROUP "ovs_flow"
#define OVS_FLOW_VERSION 0x1

enum ovs_flow_cmd {
	OVS_FLOW_CMD_UNSPEC,
	OVS_FLOW_CMD_NEW,
	OVS_FLOW_CMD_DEL,
	OVS_FLOW_CMD_GET,
	OVS_FLOW_CMD_SET
};

struct ovs_flow_stats {
	__u64 n_packets;         /* Number of matched packets. */
	__u64 n_bytes;           /* Number of matched bytes. */
};

enum ovs_key_attr {
	OVS_KEY_ATTR_UNSPEC,
	OVS_KEY_ATTR_ENCAP,	/* Nested set of encapsulated attributes. */
	OVS_KEY_ATTR_PRIORITY,  /* u32 skb->priority */
	OVS_KEY_ATTR_IN_PORT,   /* u32 OVS dp port number */
	OVS_KEY_ATTR_ETHERNET,  /* struct ovs_key_ethernet */
	OVS_KEY_ATTR_VLAN,	/* be16 VLAN TCI */
	OVS_KEY_ATTR_ETHERTYPE,	/* be16 Ethernet type */
	OVS_KEY_ATTR_IPV4,      /* struct ovs_key_ipv4 */
	OVS_KEY_ATTR_IPV6,      /* struct ovs_key_ipv6 */
	OVS_KEY_ATTR_TCP,       /* struct ovs_key_tcp */
	OVS_KEY_ATTR_UDP,       /* struct ovs_key_udp */
	OVS_KEY_ATTR_ICMP,      /* struct ovs_key_icmp */
	OVS_KEY_ATTR_ICMPV6,    /* struct ovs_key_icmpv6 */
	OVS_KEY_ATTR_ARP,       /* struct ovs_key_arp */
	OVS_KEY_ATTR_ND,        /* struct ovs_key_nd */
	OVS_KEY_ATTR_SKB_MARK,  /* u32 skb mark */
	OVS_KEY_ATTR_TUNNEL,    /* Nested set of ovs_tunnel attributes */
	OVS_KEY_ATTR_SCTP,      /* struct ovs_key_sctp */
<<<<<<< HEAD
=======
	OVS_KEY_ATTR_TCP_FLAGS,	/* be16 TCP flags. */
>>>>>>> d8ec26d7

#ifdef __KERNEL__
	OVS_KEY_ATTR_IPV4_TUNNEL,  /* struct ovs_key_ipv4_tunnel */
#endif
	__OVS_KEY_ATTR_MAX
};

#define OVS_KEY_ATTR_MAX (__OVS_KEY_ATTR_MAX - 1)

enum ovs_tunnel_key_attr {
	OVS_TUNNEL_KEY_ATTR_ID,                 /* be64 Tunnel ID */
	OVS_TUNNEL_KEY_ATTR_IPV4_SRC,           /* be32 src IP address. */
	OVS_TUNNEL_KEY_ATTR_IPV4_DST,           /* be32 dst IP address. */
	OVS_TUNNEL_KEY_ATTR_TOS,                /* u8 Tunnel IP ToS. */
	OVS_TUNNEL_KEY_ATTR_TTL,                /* u8 Tunnel IP TTL. */
	OVS_TUNNEL_KEY_ATTR_DONT_FRAGMENT,      /* No argument, set DF. */
	OVS_TUNNEL_KEY_ATTR_CSUM,               /* No argument. CSUM packet. */
	__OVS_TUNNEL_KEY_ATTR_MAX
};

#define OVS_TUNNEL_KEY_ATTR_MAX (__OVS_TUNNEL_KEY_ATTR_MAX - 1)

/**
 * enum ovs_frag_type - IPv4 and IPv6 fragment type
 * @OVS_FRAG_TYPE_NONE: Packet is not a fragment.
 * @OVS_FRAG_TYPE_FIRST: Packet is a fragment with offset 0.
 * @OVS_FRAG_TYPE_LATER: Packet is a fragment with nonzero offset.
 *
 * Used as the @ipv4_frag in &struct ovs_key_ipv4 and as @ipv6_frag &struct
 * ovs_key_ipv6.
 */
enum ovs_frag_type {
	OVS_FRAG_TYPE_NONE,
	OVS_FRAG_TYPE_FIRST,
	OVS_FRAG_TYPE_LATER,
	__OVS_FRAG_TYPE_MAX
};

#define OVS_FRAG_TYPE_MAX (__OVS_FRAG_TYPE_MAX - 1)

struct ovs_key_ethernet {
	__u8	 eth_src[ETH_ALEN];
	__u8	 eth_dst[ETH_ALEN];
};

struct ovs_key_ipv4 {
	__be32 ipv4_src;
	__be32 ipv4_dst;
	__u8   ipv4_proto;
	__u8   ipv4_tos;
	__u8   ipv4_ttl;
	__u8   ipv4_frag;	/* One of OVS_FRAG_TYPE_*. */
};

struct ovs_key_ipv6 {
	__be32 ipv6_src[4];
	__be32 ipv6_dst[4];
	__be32 ipv6_label;	/* 20-bits in least-significant bits. */
	__u8   ipv6_proto;
	__u8   ipv6_tclass;
	__u8   ipv6_hlimit;
	__u8   ipv6_frag;	/* One of OVS_FRAG_TYPE_*. */
};

struct ovs_key_tcp {
	__be16 tcp_src;
	__be16 tcp_dst;
};

struct ovs_key_udp {
	__be16 udp_src;
	__be16 udp_dst;
};

struct ovs_key_sctp {
	__be16 sctp_src;
	__be16 sctp_dst;
};

struct ovs_key_icmp {
	__u8 icmp_type;
	__u8 icmp_code;
};

struct ovs_key_icmpv6 {
	__u8 icmpv6_type;
	__u8 icmpv6_code;
};

struct ovs_key_arp {
	__be32 arp_sip;
	__be32 arp_tip;
	__be16 arp_op;
	__u8   arp_sha[ETH_ALEN];
	__u8   arp_tha[ETH_ALEN];
};

struct ovs_key_nd {
	__u32 nd_target[4];
	__u8  nd_sll[ETH_ALEN];
	__u8  nd_tll[ETH_ALEN];
};

/**
 * enum ovs_flow_attr - attributes for %OVS_FLOW_* commands.
 * @OVS_FLOW_ATTR_KEY: Nested %OVS_KEY_ATTR_* attributes specifying the flow
 * key.  Always present in notifications.  Required for all requests (except
 * dumps).
 * @OVS_FLOW_ATTR_ACTIONS: Nested %OVS_ACTION_ATTR_* attributes specifying
 * the actions to take for packets that match the key.  Always present in
 * notifications.  Required for %OVS_FLOW_CMD_NEW requests, optional for
 * %OVS_FLOW_CMD_SET requests.
 * @OVS_FLOW_ATTR_STATS: &struct ovs_flow_stats giving statistics for this
 * flow.  Present in notifications if the stats would be nonzero.  Ignored in
 * requests.
 * @OVS_FLOW_ATTR_TCP_FLAGS: An 8-bit value giving the OR'd value of all of the
 * TCP flags seen on packets in this flow.  Only present in notifications for
 * TCP flows, and only if it would be nonzero.  Ignored in requests.
 * @OVS_FLOW_ATTR_USED: A 64-bit integer giving the time, in milliseconds on
 * the system monotonic clock, at which a packet was last processed for this
 * flow.  Only present in notifications if a packet has been processed for this
 * flow.  Ignored in requests.
 * @OVS_FLOW_ATTR_CLEAR: If present in a %OVS_FLOW_CMD_SET request, clears the
 * last-used time, accumulated TCP flags, and statistics for this flow.
 * Otherwise ignored in requests.  Never present in notifications.
 * @OVS_FLOW_ATTR_MASK: Nested %OVS_KEY_ATTR_* attributes specifying the
 * mask bits for wildcarded flow match. Mask bit value '1' specifies exact
 * match with corresponding flow key bit, while mask bit value '0' specifies
 * a wildcarded match. Omitting attribute is treated as wildcarding all
 * corresponding fields. Optional for all requests. If not present,
 * all flow key bits are exact match bits.
 *
 * These attributes follow the &struct ovs_header within the Generic Netlink
 * payload for %OVS_FLOW_* commands.
 */
enum ovs_flow_attr {
	OVS_FLOW_ATTR_UNSPEC,
	OVS_FLOW_ATTR_KEY,       /* Sequence of OVS_KEY_ATTR_* attributes. */
	OVS_FLOW_ATTR_ACTIONS,   /* Nested OVS_ACTION_ATTR_* attributes. */
	OVS_FLOW_ATTR_STATS,     /* struct ovs_flow_stats. */
	OVS_FLOW_ATTR_TCP_FLAGS, /* 8-bit OR'd TCP flags. */
	OVS_FLOW_ATTR_USED,      /* u64 msecs last used in monotonic time. */
	OVS_FLOW_ATTR_CLEAR,     /* Flag to clear stats, tcp_flags, used. */
	OVS_FLOW_ATTR_MASK,      /* Sequence of OVS_KEY_ATTR_* attributes. */
	__OVS_FLOW_ATTR_MAX
};

#define OVS_FLOW_ATTR_MAX (__OVS_FLOW_ATTR_MAX - 1)

/**
 * enum ovs_sample_attr - Attributes for %OVS_ACTION_ATTR_SAMPLE action.
 * @OVS_SAMPLE_ATTR_PROBABILITY: 32-bit fraction of packets to sample with
 * @OVS_ACTION_ATTR_SAMPLE.  A value of 0 samples no packets, a value of
 * %UINT32_MAX samples all packets and intermediate values sample intermediate
 * fractions of packets.
 * @OVS_SAMPLE_ATTR_ACTIONS: Set of actions to execute in sampling event.
 * Actions are passed as nested attributes.
 *
 * Executes the specified actions with the given probability on a per-packet
 * basis.
 */
enum ovs_sample_attr {
	OVS_SAMPLE_ATTR_UNSPEC,
	OVS_SAMPLE_ATTR_PROBABILITY, /* u32 number */
	OVS_SAMPLE_ATTR_ACTIONS,     /* Nested OVS_ACTION_ATTR_* attributes. */
	__OVS_SAMPLE_ATTR_MAX,
};

#define OVS_SAMPLE_ATTR_MAX (__OVS_SAMPLE_ATTR_MAX - 1)

/**
 * enum ovs_userspace_attr - Attributes for %OVS_ACTION_ATTR_USERSPACE action.
 * @OVS_USERSPACE_ATTR_PID: u32 Netlink PID to which the %OVS_PACKET_CMD_ACTION
 * message should be sent.  Required.
 * @OVS_USERSPACE_ATTR_USERDATA: If present, its variable-length argument is
 * copied to the %OVS_PACKET_CMD_ACTION message as %OVS_PACKET_ATTR_USERDATA.
 */
enum ovs_userspace_attr {
	OVS_USERSPACE_ATTR_UNSPEC,
	OVS_USERSPACE_ATTR_PID,	      /* u32 Netlink PID to receive upcalls. */
	OVS_USERSPACE_ATTR_USERDATA,  /* Optional user-specified cookie. */
	__OVS_USERSPACE_ATTR_MAX
};

#define OVS_USERSPACE_ATTR_MAX (__OVS_USERSPACE_ATTR_MAX - 1)

/**
 * struct ovs_action_push_vlan - %OVS_ACTION_ATTR_PUSH_VLAN action argument.
 * @vlan_tpid: Tag protocol identifier (TPID) to push.
 * @vlan_tci: Tag control identifier (TCI) to push.  The CFI bit must be set
 * (but it will not be set in the 802.1Q header that is pushed).
 *
 * The @vlan_tpid value is typically %ETH_P_8021Q.  The only acceptable TPID
 * values are those that the kernel module also parses as 802.1Q headers, to
 * prevent %OVS_ACTION_ATTR_PUSH_VLAN followed by %OVS_ACTION_ATTR_POP_VLAN
 * from having surprising results.
 */
struct ovs_action_push_vlan {
	__be16 vlan_tpid;	/* 802.1Q TPID. */
	__be16 vlan_tci;	/* 802.1Q TCI (VLAN ID and priority). */
};

/**
 * enum ovs_action_attr - Action types.
 *
 * @OVS_ACTION_ATTR_OUTPUT: Output packet to port.
 * @OVS_ACTION_ATTR_USERSPACE: Send packet to userspace according to nested
 * %OVS_USERSPACE_ATTR_* attributes.
 * @OVS_ACTION_ATTR_SET: Replaces the contents of an existing header.  The
 * single nested %OVS_KEY_ATTR_* attribute specifies a header to modify and its
 * value.
 * @OVS_ACTION_ATTR_PUSH_VLAN: Push a new outermost 802.1Q header onto the
 * packet.
 * @OVS_ACTION_ATTR_POP_VLAN: Pop the outermost 802.1Q header off the packet.
 * @OVS_ACTION_ATTR_SAMPLE: Probabilitically executes actions, as specified in
 * the nested %OVS_SAMPLE_ATTR_* attributes.
 *
 * Only a single header can be set with a single %OVS_ACTION_ATTR_SET.  Not all
 * fields within a header are modifiable, e.g. the IPv4 protocol and fragment
 * type may not be changed.
 */

enum ovs_action_attr {
	OVS_ACTION_ATTR_UNSPEC,
	OVS_ACTION_ATTR_OUTPUT,	      /* u32 port number. */
	OVS_ACTION_ATTR_USERSPACE,    /* Nested OVS_USERSPACE_ATTR_*. */
	OVS_ACTION_ATTR_SET,          /* One nested OVS_KEY_ATTR_*. */
	OVS_ACTION_ATTR_PUSH_VLAN,    /* struct ovs_action_push_vlan. */
	OVS_ACTION_ATTR_POP_VLAN,     /* No argument. */
	OVS_ACTION_ATTR_SAMPLE,       /* Nested OVS_SAMPLE_ATTR_*. */
	__OVS_ACTION_ATTR_MAX
};

#define OVS_ACTION_ATTR_MAX (__OVS_ACTION_ATTR_MAX - 1)

#endif /* _LINUX_OPENVSWITCH_H */<|MERGE_RESOLUTION|>--- conflicted
+++ resolved
@@ -271,10 +271,7 @@
 	OVS_KEY_ATTR_SKB_MARK,  /* u32 skb mark */
 	OVS_KEY_ATTR_TUNNEL,    /* Nested set of ovs_tunnel attributes */
 	OVS_KEY_ATTR_SCTP,      /* struct ovs_key_sctp */
-<<<<<<< HEAD
-=======
 	OVS_KEY_ATTR_TCP_FLAGS,	/* be16 TCP flags. */
->>>>>>> d8ec26d7
 
 #ifdef __KERNEL__
 	OVS_KEY_ATTR_IPV4_TUNNEL,  /* struct ovs_key_ipv4_tunnel */
