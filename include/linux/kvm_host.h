--- conflicted
+++ resolved
@@ -2445,19 +2445,11 @@
 }
 #endif /* CONFIG_KVM_PRIVATE_MEM */
 
-<<<<<<< HEAD
-#ifdef CONFIG_HAVE_KVM_GMEM_PREPARE
-int kvm_arch_gmem_prepare(struct kvm *kvm, gfn_t gfn, kvm_pfn_t pfn, int max_order);
-bool kvm_arch_gmem_prepare_needed(struct kvm *kvm);
-#endif
-
-=======
 #ifdef CONFIG_HAVE_KVM_ARCH_GMEM_PREPARE
 int kvm_arch_gmem_prepare(struct kvm *kvm, gfn_t gfn, kvm_pfn_t pfn, int max_order);
 #endif
 
 #ifdef CONFIG_KVM_GENERIC_PRIVATE_MEM
->>>>>>> 9cacb32a
 /**
  * kvm_gmem_populate() - Populate/prepare a GPA range with guest data
  *
@@ -2484,14 +2476,9 @@
 
 long kvm_gmem_populate(struct kvm *kvm, gfn_t gfn, void __user *src, long npages,
 		       kvm_gmem_populate_cb post_populate, void *opaque);
-<<<<<<< HEAD
-
-#ifdef CONFIG_HAVE_KVM_GMEM_INVALIDATE
-=======
 #endif
 
 #ifdef CONFIG_HAVE_KVM_ARCH_GMEM_INVALIDATE
->>>>>>> 9cacb32a
 void kvm_arch_gmem_invalidate(kvm_pfn_t start, kvm_pfn_t end);
 #endif
 
