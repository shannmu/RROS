# SPDX-License-Identifier: GPL-2.0
VERSION = 5
PATCHLEVEL = 4
SUBLEVEL = 0
<<<<<<< HEAD
EXTRAVERSION = -rc3
NAME = Nesting Opossum
=======
EXTRAVERSION =
NAME = Kleptomaniac Octopus
>>>>>>> b08baef0

# *DOCUMENTATION*
# To see a list of typical targets execute "make help"
# More info can be located in ./README
# Comments in this file are targeted only to the developer, do not
# expect to learn how to build the kernel reading this file.

# That's our default target when none is given on the command line
PHONY := _all
_all:

# We are using a recursive build, so we need to do a little thinking
# to get the ordering right.
#
# Most importantly: sub-Makefiles should only ever modify files in
# their own directory. If in some directory we have a dependency on
# a file in another dir (which doesn't happen often, but it's often
# unavoidable when linking the built-in.a targets which finally
# turn into vmlinux), we will call a sub make in that other dir, and
# after that we are sure that everything which is in that other dir
# is now up to date.
#
# The only cases where we need to modify files which have global
# effects are thus separated out and done before the recursive
# descending is started. They are now explicitly listed as the
# prepare rule.

ifneq ($(sub_make_done),1)

# Do not use make's built-in rules and variables
# (this increases performance and avoids hard-to-debug behaviour)
MAKEFLAGS += -rR

# Avoid funny character set dependencies
unexport LC_ALL
LC_COLLATE=C
LC_NUMERIC=C
export LC_COLLATE LC_NUMERIC

# Avoid interference with shell env settings
unexport GREP_OPTIONS

# Beautify output
# ---------------------------------------------------------------------------
#
# Normally, we echo the whole command before executing it. By making
# that echo $($(quiet)$(cmd)), we now have the possibility to set
# $(quiet) to choose other forms of output instead, e.g.
#
#         quiet_cmd_cc_o_c = Compiling $(RELDIR)/$@
#         cmd_cc_o_c       = $(CC) $(c_flags) -c -o $@ $<
#
# If $(quiet) is empty, the whole command will be printed.
# If it is set to "quiet_", only the short version will be printed.
# If it is set to "silent_", nothing will be printed at all, since
# the variable $(silent_cmd_cc_o_c) doesn't exist.
#
# A simple variant is to prefix commands with $(Q) - that's useful
# for commands that shall be hidden in non-verbose mode.
#
#	$(Q)ln $@ :<
#
# If KBUILD_VERBOSE equals 0 then the above command will be hidden.
# If KBUILD_VERBOSE equals 1 then the above command is displayed.
#
# To put more focus on warnings, be less verbose as default
# Use 'make V=1' to see the full commands

ifeq ("$(origin V)", "command line")
  KBUILD_VERBOSE = $(V)
endif
ifndef KBUILD_VERBOSE
  KBUILD_VERBOSE = 0
endif

ifeq ($(KBUILD_VERBOSE),1)
  quiet =
  Q =
else
  quiet=quiet_
  Q = @
endif

# If the user is running make -s (silent mode), suppress echoing of
# commands

ifneq ($(findstring s,$(filter-out --%,$(MAKEFLAGS))),)
  quiet=silent_
endif

export quiet Q KBUILD_VERBOSE

# Kbuild will save output files in the current working directory.
# This does not need to match to the root of the kernel source tree.
#
# For example, you can do this:
#
#  cd /dir/to/store/output/files; make -f /dir/to/kernel/source/Makefile
#
# If you want to save output files in a different location, there are
# two syntaxes to specify it.
#
# 1) O=
# Use "make O=dir/to/store/output/files/"
#
# 2) Set KBUILD_OUTPUT
# Set the environment variable KBUILD_OUTPUT to point to the output directory.
# export KBUILD_OUTPUT=dir/to/store/output/files/; make
#
# The O= assignment takes precedence over the KBUILD_OUTPUT environment
# variable.

# Do we want to change the working directory?
ifeq ("$(origin O)", "command line")
  KBUILD_OUTPUT := $(O)
endif

ifneq ($(KBUILD_OUTPUT),)
# Make's built-in functions such as $(abspath ...), $(realpath ...) cannot
# expand a shell special character '~'. We use a somewhat tedious way here.
abs_objtree := $(shell mkdir -p $(KBUILD_OUTPUT) && cd $(KBUILD_OUTPUT) && pwd)
$(if $(abs_objtree),, \
     $(error failed to create output directory "$(KBUILD_OUTPUT)"))

# $(realpath ...) resolves symlinks
abs_objtree := $(realpath $(abs_objtree))
else
abs_objtree := $(CURDIR)
endif # ifneq ($(KBUILD_OUTPUT),)

ifeq ($(abs_objtree),$(CURDIR))
# Suppress "Entering directory ..." unless we are changing the work directory.
MAKEFLAGS += --no-print-directory
else
need-sub-make := 1
endif

abs_srctree := $(realpath $(dir $(lastword $(MAKEFILE_LIST))))

ifneq ($(words $(subst :, ,$(abs_srctree))), 1)
$(error source directory cannot contain spaces or colons)
endif

ifneq ($(abs_srctree),$(abs_objtree))
# Look for make include files relative to root of kernel src
#
# This does not become effective immediately because MAKEFLAGS is re-parsed
# once after the Makefile is read. We need to invoke sub-make.
MAKEFLAGS += --include-dir=$(abs_srctree)
need-sub-make := 1
endif

ifneq ($(filter 3.%,$(MAKE_VERSION)),)
# 'MAKEFLAGS += -rR' does not immediately become effective for GNU Make 3.x
# We need to invoke sub-make to avoid implicit rules in the top Makefile.
need-sub-make := 1
# Cancel implicit rules for this Makefile.
$(lastword $(MAKEFILE_LIST)): ;
endif

export abs_srctree abs_objtree
export sub_make_done := 1

ifeq ($(need-sub-make),1)

PHONY += $(MAKECMDGOALS) sub-make

$(filter-out _all sub-make $(lastword $(MAKEFILE_LIST)), $(MAKECMDGOALS)) _all: sub-make
	@:

# Invoke a second make in the output directory, passing relevant variables
sub-make:
	$(Q)$(MAKE) -C $(abs_objtree) -f $(abs_srctree)/Makefile $(MAKECMDGOALS)

endif # need-sub-make
endif # sub_make_done

# We process the rest of the Makefile if this is the final invocation of make
ifeq ($(need-sub-make),)

# Do not print "Entering directory ...",
# but we want to display it when entering to the output directory
# so that IDEs/editors are able to understand relative filenames.
MAKEFLAGS += --no-print-directory

# Call a source code checker (by default, "sparse") as part of the
# C compilation.
#
# Use 'make C=1' to enable checking of only re-compiled files.
# Use 'make C=2' to enable checking of *all* source files, regardless
# of whether they are re-compiled or not.
#
# See the file "Documentation/dev-tools/sparse.rst" for more details,
# including where to get the "sparse" utility.

ifeq ("$(origin C)", "command line")
  KBUILD_CHECKSRC = $(C)
endif
ifndef KBUILD_CHECKSRC
  KBUILD_CHECKSRC = 0
endif

# Use make M=dir or set the environment variable KBUILD_EXTMOD to specify the
# directory of external module to build. Setting M= takes precedence.
ifeq ("$(origin M)", "command line")
  KBUILD_EXTMOD := $(M)
endif

export KBUILD_CHECKSRC KBUILD_EXTMOD

extmod-prefix = $(if $(KBUILD_EXTMOD),$(KBUILD_EXTMOD)/)

ifeq ($(abs_srctree),$(abs_objtree))
        # building in the source tree
        srctree := .
	building_out_of_srctree :=
else
        ifeq ($(abs_srctree)/,$(dir $(abs_objtree)))
                # building in a subdirectory of the source tree
                srctree := ..
        else
                srctree := $(abs_srctree)
        endif
	building_out_of_srctree := 1
endif

ifneq ($(KBUILD_ABS_SRCTREE),)
srctree := $(abs_srctree)
endif

objtree		:= .
VPATH		:= $(srctree)

export building_out_of_srctree srctree objtree VPATH

# To make sure we do not include .config for any of the *config targets
# catch them early, and hand them over to scripts/kconfig/Makefile
# It is allowed to specify more targets when calling make, including
# mixing *config targets and build targets.
# For example 'make oldconfig all'.
# Detect when mixed targets is specified, and make a second invocation
# of make so .config is not included in this case either (for *config).

version_h := include/generated/uapi/linux/version.h
old_version_h := include/linux/version.h

clean-targets := %clean mrproper cleandocs
no-dot-config-targets := $(clean-targets) \
			 cscope gtags TAGS tags help% %docs check% coccicheck \
			 $(version_h) headers headers_% archheaders archscripts \
			 %asm-generic kernelversion %src-pkg
no-sync-config-targets := $(no-dot-config-targets) install %install \
			   kernelrelease
single-targets := %.a %.i %.ko %.lds %.ll %.lst %.mod %.o %.s %.symtypes %/

config-build	:=
mixed-build	:=
need-config	:= 1
may-sync-config	:= 1
single-build	:=

ifneq ($(filter $(no-dot-config-targets), $(MAKECMDGOALS)),)
	ifeq ($(filter-out $(no-dot-config-targets), $(MAKECMDGOALS)),)
		need-config :=
	endif
endif

ifneq ($(filter $(no-sync-config-targets), $(MAKECMDGOALS)),)
	ifeq ($(filter-out $(no-sync-config-targets), $(MAKECMDGOALS)),)
		may-sync-config :=
	endif
endif

ifneq ($(KBUILD_EXTMOD),)
	may-sync-config :=
endif

ifeq ($(KBUILD_EXTMOD),)
        ifneq ($(filter config %config,$(MAKECMDGOALS)),)
		config-build := 1
                ifneq ($(words $(MAKECMDGOALS)),1)
			mixed-build := 1
                endif
        endif
endif

# We cannot build single targets and the others at the same time
ifneq ($(filter $(single-targets), $(MAKECMDGOALS)),)
	single-build := 1
	ifneq ($(filter-out $(single-targets), $(MAKECMDGOALS)),)
		mixed-build := 1
	endif
endif

# For "make -j clean all", "make -j mrproper defconfig all", etc.
ifneq ($(filter $(clean-targets),$(MAKECMDGOALS)),)
        ifneq ($(filter-out $(clean-targets),$(MAKECMDGOALS)),)
		mixed-build := 1
        endif
endif

# install and modules_install need also be processed one by one
ifneq ($(filter install,$(MAKECMDGOALS)),)
        ifneq ($(filter modules_install,$(MAKECMDGOALS)),)
		mixed-build := 1
        endif
endif

ifdef mixed-build
# ===========================================================================
# We're called with mixed targets (*config and build targets).
# Handle them one by one.

PHONY += $(MAKECMDGOALS) __build_one_by_one

$(filter-out __build_one_by_one, $(MAKECMDGOALS)): __build_one_by_one
	@:

__build_one_by_one:
	$(Q)set -e; \
	for i in $(MAKECMDGOALS); do \
		$(MAKE) -f $(srctree)/Makefile $$i; \
	done

else # !mixed-build

include scripts/Kbuild.include

# Read KERNELRELEASE from include/config/kernel.release (if it exists)
KERNELRELEASE = $(shell cat include/config/kernel.release 2> /dev/null)
KERNELVERSION = $(VERSION)$(if $(PATCHLEVEL),.$(PATCHLEVEL)$(if $(SUBLEVEL),.$(SUBLEVEL)))$(EXTRAVERSION)
export VERSION PATCHLEVEL SUBLEVEL KERNELRELEASE KERNELVERSION

include scripts/subarch.include

# Cross compiling and selecting different set of gcc/bin-utils
# ---------------------------------------------------------------------------
#
# When performing cross compilation for other architectures ARCH shall be set
# to the target architecture. (See arch/* for the possibilities).
# ARCH can be set during invocation of make:
# make ARCH=ia64
# Another way is to have ARCH set in the environment.
# The default ARCH is the host where make is executed.

# CROSS_COMPILE specify the prefix used for all executables used
# during compilation. Only gcc and related bin-utils executables
# are prefixed with $(CROSS_COMPILE).
# CROSS_COMPILE can be set on the command line
# make CROSS_COMPILE=ia64-linux-
# Alternatively CROSS_COMPILE can be set in the environment.
# Default value for CROSS_COMPILE is not to prefix executables
# Note: Some architectures assign CROSS_COMPILE in their arch/*/Makefile
ARCH		?= $(SUBARCH)

# Architecture as present in compile.h
UTS_MACHINE 	:= $(ARCH)
SRCARCH 	:= $(ARCH)

# Additional ARCH settings for x86
ifeq ($(ARCH),i386)
        SRCARCH := x86
endif
ifeq ($(ARCH),x86_64)
        SRCARCH := x86
endif

# Additional ARCH settings for sparc
ifeq ($(ARCH),sparc32)
       SRCARCH := sparc
endif
ifeq ($(ARCH),sparc64)
       SRCARCH := sparc
endif

# Additional ARCH settings for sh
ifeq ($(ARCH),sh64)
       SRCARCH := sh
endif

KCONFIG_CONFIG	?= .config
export KCONFIG_CONFIG

# SHELL used by kbuild
CONFIG_SHELL := sh

HOST_LFS_CFLAGS := $(shell getconf LFS_CFLAGS 2>/dev/null)
HOST_LFS_LDFLAGS := $(shell getconf LFS_LDFLAGS 2>/dev/null)
HOST_LFS_LIBS := $(shell getconf LFS_LIBS 2>/dev/null)

HOSTCC       = gcc
HOSTCXX      = g++
KBUILD_HOSTCFLAGS   := -Wall -Wmissing-prototypes -Wstrict-prototypes -O2 \
		-fomit-frame-pointer -std=gnu89 $(HOST_LFS_CFLAGS) \
		$(HOSTCFLAGS)
KBUILD_HOSTCXXFLAGS := -O2 $(HOST_LFS_CFLAGS) $(HOSTCXXFLAGS)
KBUILD_HOSTLDFLAGS  := $(HOST_LFS_LDFLAGS) $(HOSTLDFLAGS)
KBUILD_HOSTLDLIBS   := $(HOST_LFS_LIBS) $(HOSTLDLIBS)

# Make variables (CC, etc...)
AS		= $(CROSS_COMPILE)as
LD		= $(CROSS_COMPILE)ld
CC		= $(CROSS_COMPILE)gcc
CPP		= $(CC) -E
AR		= $(CROSS_COMPILE)ar
NM		= $(CROSS_COMPILE)nm
STRIP		= $(CROSS_COMPILE)strip
OBJCOPY		= $(CROSS_COMPILE)objcopy
OBJDUMP		= $(CROSS_COMPILE)objdump
OBJSIZE		= $(CROSS_COMPILE)size
PAHOLE		= pahole
LEX		= flex
YACC		= bison
AWK		= awk
INSTALLKERNEL  := installkernel
DEPMOD		= /sbin/depmod
PERL		= perl
PYTHON		= python
PYTHON2		= python2
PYTHON3		= python3
CHECK		= sparse
BASH		= bash

CHECKFLAGS     := -D__linux__ -Dlinux -D__STDC__ -Dunix -D__unix__ \
		  -Wbitwise -Wno-return-void -Wno-unknown-attribute $(CF)
NOSTDINC_FLAGS :=
CFLAGS_MODULE   =
AFLAGS_MODULE   =
LDFLAGS_MODULE  =
CFLAGS_KERNEL	=
AFLAGS_KERNEL	=
LDFLAGS_vmlinux =

# Use USERINCLUDE when you must reference the UAPI directories only.
USERINCLUDE    := \
		-I$(srctree)/arch/$(SRCARCH)/include/uapi \
		-I$(objtree)/arch/$(SRCARCH)/include/generated/uapi \
		-I$(srctree)/include/uapi \
		-I$(objtree)/include/generated/uapi \
                -include $(srctree)/include/linux/kconfig.h

# Use LINUXINCLUDE when you must reference the include/ directory.
# Needed to be compatible with the O= option
LINUXINCLUDE    := \
		-I$(srctree)/arch/$(SRCARCH)/include \
		-I$(objtree)/arch/$(SRCARCH)/include/generated \
		$(if $(building_out_of_srctree),-I$(srctree)/include) \
		-I$(objtree)/include \
		$(USERINCLUDE)

KBUILD_AFLAGS   := -D__ASSEMBLY__ -fno-PIE
KBUILD_CFLAGS   := -Wall -Wundef -Werror=strict-prototypes -Wno-trigraphs \
		   -fno-strict-aliasing -fno-common -fshort-wchar -fno-PIE \
		   -Werror=implicit-function-declaration -Werror=implicit-int \
		   -Wno-format-security \
		   -std=gnu89
KBUILD_CPPFLAGS := -D__KERNEL__
KBUILD_AFLAGS_KERNEL :=
KBUILD_CFLAGS_KERNEL :=
KBUILD_AFLAGS_MODULE  := -DMODULE
KBUILD_CFLAGS_MODULE  := -DMODULE
KBUILD_LDFLAGS_MODULE :=
export KBUILD_LDS_MODULE := $(srctree)/scripts/module-common.lds
KBUILD_LDFLAGS :=
GCC_PLUGINS_CFLAGS :=
CLANG_FLAGS :=

export ARCH SRCARCH CONFIG_SHELL BASH HOSTCC KBUILD_HOSTCFLAGS CROSS_COMPILE AS LD CC
export CPP AR NM STRIP OBJCOPY OBJDUMP OBJSIZE PAHOLE LEX YACC AWK INSTALLKERNEL
export PERL PYTHON PYTHON2 PYTHON3 CHECK CHECKFLAGS MAKE UTS_MACHINE HOSTCXX
export KBUILD_HOSTCXXFLAGS KBUILD_HOSTLDFLAGS KBUILD_HOSTLDLIBS LDFLAGS_MODULE

export KBUILD_CPPFLAGS NOSTDINC_FLAGS LINUXINCLUDE OBJCOPYFLAGS KBUILD_LDFLAGS
export KBUILD_CFLAGS CFLAGS_KERNEL CFLAGS_MODULE
export CFLAGS_KASAN CFLAGS_KASAN_NOSANITIZE CFLAGS_UBSAN
export KBUILD_AFLAGS AFLAGS_KERNEL AFLAGS_MODULE
export KBUILD_AFLAGS_MODULE KBUILD_CFLAGS_MODULE KBUILD_LDFLAGS_MODULE
export KBUILD_AFLAGS_KERNEL KBUILD_CFLAGS_KERNEL

# Files to ignore in find ... statements

export RCS_FIND_IGNORE := \( -name SCCS -o -name BitKeeper -o -name .svn -o    \
			  -name CVS -o -name .pc -o -name .hg -o -name .git \) \
			  -prune -o
export RCS_TAR_IGNORE := --exclude SCCS --exclude BitKeeper --exclude .svn \
			 --exclude CVS --exclude .pc --exclude .hg --exclude .git

# ===========================================================================
# Rules shared between *config targets and build targets

# Basic helpers built in scripts/basic/
PHONY += scripts_basic
scripts_basic:
	$(Q)$(MAKE) $(build)=scripts/basic
	$(Q)rm -f .tmp_quiet_recordmcount

PHONY += outputmakefile
# Before starting out-of-tree build, make sure the source tree is clean.
# outputmakefile generates a Makefile in the output directory, if using a
# separate output directory. This allows convenient use of make in the
# output directory.
# At the same time when output Makefile generated, generate .gitignore to
# ignore whole output directory
outputmakefile:
ifdef building_out_of_srctree
	$(Q)if [ -f $(srctree)/.config -o \
		 -d $(srctree)/include/config -o \
		 -d $(srctree)/arch/$(SRCARCH)/include/generated ]; then \
		echo >&2 "***"; \
		echo >&2 "*** The source tree is not clean, please run 'make$(if $(findstring command line, $(origin ARCH)), ARCH=$(ARCH)) mrproper'"; \
		echo >&2 "*** in $(abs_srctree)";\
		echo >&2 "***"; \
		false; \
	fi
	$(Q)ln -fsn $(srctree) source
	$(Q)$(CONFIG_SHELL) $(srctree)/scripts/mkmakefile $(srctree)
	$(Q)test -e .gitignore || \
	{ echo "# this is build directory, ignore it"; echo "*"; } > .gitignore
endif

ifneq ($(shell $(CC) --version 2>&1 | head -n 1 | grep clang),)
ifneq ($(CROSS_COMPILE),)
CLANG_FLAGS	+= --target=$(notdir $(CROSS_COMPILE:%-=%))
GCC_TOOLCHAIN_DIR := $(dir $(shell which $(CROSS_COMPILE)elfedit))
CLANG_FLAGS	+= --prefix=$(GCC_TOOLCHAIN_DIR)
GCC_TOOLCHAIN	:= $(realpath $(GCC_TOOLCHAIN_DIR)/..)
endif
ifneq ($(GCC_TOOLCHAIN),)
CLANG_FLAGS	+= --gcc-toolchain=$(GCC_TOOLCHAIN)
endif
ifeq ($(shell $(AS) --version 2>&1 | head -n 1 | grep clang),)
CLANG_FLAGS	+= -no-integrated-as
endif
CLANG_FLAGS	+= -Werror=unknown-warning-option
KBUILD_CFLAGS	+= $(CLANG_FLAGS)
KBUILD_AFLAGS	+= $(CLANG_FLAGS)
export CLANG_FLAGS
endif

# The expansion should be delayed until arch/$(SRCARCH)/Makefile is included.
# Some architectures define CROSS_COMPILE in arch/$(SRCARCH)/Makefile.
# CC_VERSION_TEXT is referenced from Kconfig (so it needs export),
# and from include/config/auto.conf.cmd to detect the compiler upgrade.
CC_VERSION_TEXT = $(shell $(CC) --version 2>/dev/null | head -n 1)

ifdef config-build
# ===========================================================================
# *config targets only - make sure prerequisites are updated, and descend
# in scripts/kconfig to make the *config target

# Read arch specific Makefile to set KBUILD_DEFCONFIG as needed.
# KBUILD_DEFCONFIG may point out an alternative default configuration
# used for 'make defconfig'
include arch/$(SRCARCH)/Makefile
export KBUILD_DEFCONFIG KBUILD_KCONFIG CC_VERSION_TEXT

config: outputmakefile scripts_basic FORCE
	$(Q)$(MAKE) $(build)=scripts/kconfig $@

%config: outputmakefile scripts_basic FORCE
	$(Q)$(MAKE) $(build)=scripts/kconfig $@

else #!config-build
# ===========================================================================
# Build targets only - this includes vmlinux, arch specific targets, clean
# targets and others. In general all targets except *config targets.

# If building an external module we do not care about the all: rule
# but instead _all depend on modules
PHONY += all
ifeq ($(KBUILD_EXTMOD),)
_all: all
else
_all: modules
endif

# Decide whether to build built-in, modular, or both.
# Normally, just do built-in.

KBUILD_MODULES :=
KBUILD_BUILTIN := 1

# If we have only "make modules", don't compile built-in objects.
# When we're building modules with modversions, we need to consider
# the built-in objects during the descend as well, in order to
# make sure the checksums are up to date before we record them.

ifeq ($(MAKECMDGOALS),modules)
  KBUILD_BUILTIN := $(if $(CONFIG_MODVERSIONS),1)
endif

# If we have "make <whatever> modules", compile modules
# in addition to whatever we do anyway.
# Just "make" or "make all" shall build modules as well

ifneq ($(filter all _all modules nsdeps,$(MAKECMDGOALS)),)
  KBUILD_MODULES := 1
endif

ifeq ($(MAKECMDGOALS),)
  KBUILD_MODULES := 1
endif

export KBUILD_MODULES KBUILD_BUILTIN

ifdef need-config
include include/config/auto.conf
endif

ifeq ($(KBUILD_EXTMOD),)
# Objects we will link into vmlinux / subdirs we need to visit
init-y		:= init/
drivers-y	:= drivers/ sound/
drivers-$(CONFIG_SAMPLES) += samples/
net-y		:= net/
libs-y		:= lib/
core-y		:= usr/
virt-y		:= virt/
endif # KBUILD_EXTMOD

# The all: target is the default when no target is given on the
# command line.
# This allow a user to issue only 'make' to build a kernel including modules
# Defaults to vmlinux, but the arch makefile usually adds further targets
all: vmlinux

CFLAGS_GCOV	:= -fprofile-arcs -ftest-coverage \
	$(call cc-option,-fno-tree-loop-im) \
	$(call cc-disable-warning,maybe-uninitialized,)
export CFLAGS_GCOV

# The arch Makefiles can override CC_FLAGS_FTRACE. We may also append it later.
ifdef CONFIG_FUNCTION_TRACER
  CC_FLAGS_FTRACE := -pg
endif

RETPOLINE_CFLAGS_GCC := -mindirect-branch=thunk-extern -mindirect-branch-register
RETPOLINE_VDSO_CFLAGS_GCC := -mindirect-branch=thunk-inline -mindirect-branch-register
RETPOLINE_CFLAGS_CLANG := -mretpoline-external-thunk
RETPOLINE_VDSO_CFLAGS_CLANG := -mretpoline
RETPOLINE_CFLAGS := $(call cc-option,$(RETPOLINE_CFLAGS_GCC),$(call cc-option,$(RETPOLINE_CFLAGS_CLANG)))
RETPOLINE_VDSO_CFLAGS := $(call cc-option,$(RETPOLINE_VDSO_CFLAGS_GCC),$(call cc-option,$(RETPOLINE_VDSO_CFLAGS_CLANG)))
export RETPOLINE_CFLAGS
export RETPOLINE_VDSO_CFLAGS

include arch/$(SRCARCH)/Makefile

ifdef need-config
ifdef may-sync-config
# Read in dependencies to all Kconfig* files, make sure to run syncconfig if
# changes are detected. This should be included after arch/$(SRCARCH)/Makefile
# because some architectures define CROSS_COMPILE there.
include include/config/auto.conf.cmd

$(KCONFIG_CONFIG):
	@echo >&2 '***'
	@echo >&2 '*** Configuration file "$@" not found!'
	@echo >&2 '***'
	@echo >&2 '*** Please run some configurator (e.g. "make oldconfig" or'
	@echo >&2 '*** "make menuconfig" or "make xconfig").'
	@echo >&2 '***'
	@/bin/false

# The actual configuration files used during the build are stored in
# include/generated/ and include/config/. Update them if .config is newer than
# include/config/auto.conf (which mirrors .config).
#
# This exploits the 'multi-target pattern rule' trick.
# The syncconfig should be executed only once to make all the targets.
%/auto.conf %/auto.conf.cmd %/tristate.conf: $(KCONFIG_CONFIG)
	$(Q)$(MAKE) -f $(srctree)/Makefile syncconfig
else # !may-sync-config
# External modules and some install targets need include/generated/autoconf.h
# and include/config/auto.conf but do not care if they are up-to-date.
# Use auto.conf to trigger the test
PHONY += include/config/auto.conf

include/config/auto.conf:
	$(Q)test -e include/generated/autoconf.h -a -e $@ || (		\
	echo >&2;							\
	echo >&2 "  ERROR: Kernel configuration is invalid.";		\
	echo >&2 "         include/generated/autoconf.h or $@ are missing.";\
	echo >&2 "         Run 'make oldconfig && make prepare' on kernel src to fix it.";	\
	echo >&2 ;							\
	/bin/false)

endif # may-sync-config
endif # need-config

KBUILD_CFLAGS	+= $(call cc-option,-fno-delete-null-pointer-checks,)
KBUILD_CFLAGS	+= $(call cc-disable-warning,frame-address,)
KBUILD_CFLAGS	+= $(call cc-disable-warning, format-truncation)
KBUILD_CFLAGS	+= $(call cc-disable-warning, format-overflow)
KBUILD_CFLAGS	+= $(call cc-disable-warning, address-of-packed-member)

ifdef CONFIG_CC_OPTIMIZE_FOR_PERFORMANCE
KBUILD_CFLAGS += -O2
else ifdef CONFIG_CC_OPTIMIZE_FOR_PERFORMANCE_O3
KBUILD_CFLAGS += -O3
else ifdef CONFIG_CC_OPTIMIZE_FOR_SIZE
KBUILD_CFLAGS += -Os
endif

ifdef CONFIG_CC_DISABLE_WARN_MAYBE_UNINITIALIZED
KBUILD_CFLAGS   += -Wno-maybe-uninitialized
endif

# Tell gcc to never replace conditional load with a non-conditional one
KBUILD_CFLAGS	+= $(call cc-option,--param=allow-store-data-races=0)

include scripts/Makefile.kcov
include scripts/Makefile.gcc-plugins

ifdef CONFIG_READABLE_ASM
# Disable optimizations that make assembler listings hard to read.
# reorder blocks reorders the control in the function
# ipa clone creates specialized cloned functions
# partial inlining inlines only parts of functions
KBUILD_CFLAGS += $(call cc-option,-fno-reorder-blocks,) \
                 $(call cc-option,-fno-ipa-cp-clone,) \
                 $(call cc-option,-fno-partial-inlining)
endif

ifneq ($(CONFIG_FRAME_WARN),0)
KBUILD_CFLAGS += $(call cc-option,-Wframe-larger-than=${CONFIG_FRAME_WARN})
endif

stackp-flags-$(CONFIG_CC_HAS_STACKPROTECTOR_NONE) := -fno-stack-protector
stackp-flags-$(CONFIG_STACKPROTECTOR)             := -fstack-protector
stackp-flags-$(CONFIG_STACKPROTECTOR_STRONG)      := -fstack-protector-strong

KBUILD_CFLAGS += $(stackp-flags-y)

ifdef CONFIG_CC_IS_CLANG
KBUILD_CPPFLAGS += -Qunused-arguments
KBUILD_CFLAGS += -Wno-format-invalid-specifier
KBUILD_CFLAGS += -Wno-gnu
# Quiet clang warning: comparison of unsigned expression < 0 is always false
KBUILD_CFLAGS += -Wno-tautological-compare
# CLANG uses a _MergedGlobals as optimization, but this breaks modpost, as the
# source of a reference will be _MergedGlobals and not on of the whitelisted names.
# See modpost pattern 2
KBUILD_CFLAGS += -mno-global-merge
else

# These warnings generated too much noise in a regular build.
# Use make W=1 to enable them (see scripts/Makefile.extrawarn)
KBUILD_CFLAGS += -Wno-unused-but-set-variable

# Warn about unmarked fall-throughs in switch statement.
# Disabled for clang while comment to attribute conversion happens and
# https://github.com/ClangBuiltLinux/linux/issues/636 is discussed.
KBUILD_CFLAGS += $(call cc-option,-Wimplicit-fallthrough,)
endif

KBUILD_CFLAGS += $(call cc-disable-warning, unused-const-variable)
ifdef CONFIG_FRAME_POINTER
KBUILD_CFLAGS	+= -fno-omit-frame-pointer -fno-optimize-sibling-calls
else
# Some targets (ARM with Thumb2, for example), can't be built with frame
# pointers.  For those, we don't have FUNCTION_TRACER automatically
# select FRAME_POINTER.  However, FUNCTION_TRACER adds -pg, and this is
# incompatible with -fomit-frame-pointer with current GCC, so we don't use
# -fomit-frame-pointer with FUNCTION_TRACER.
ifndef CONFIG_FUNCTION_TRACER
KBUILD_CFLAGS	+= -fomit-frame-pointer
endif
endif

# Initialize all stack variables with a pattern, if desired.
ifdef CONFIG_INIT_STACK_ALL
KBUILD_CFLAGS	+= -ftrivial-auto-var-init=pattern
endif

DEBUG_CFLAGS	:= $(call cc-option, -fno-var-tracking-assignments)

ifdef CONFIG_DEBUG_INFO
ifdef CONFIG_DEBUG_INFO_SPLIT
DEBUG_CFLAGS	+= -gsplit-dwarf
else
DEBUG_CFLAGS	+= -g
endif
KBUILD_AFLAGS	+= -Wa,-gdwarf-2
endif
ifdef CONFIG_DEBUG_INFO_DWARF4
DEBUG_CFLAGS	+= -gdwarf-4
endif

ifdef CONFIG_DEBUG_INFO_REDUCED
DEBUG_CFLAGS	+= $(call cc-option, -femit-struct-debug-baseonly) \
		   $(call cc-option,-fno-var-tracking)
endif

KBUILD_CFLAGS += $(DEBUG_CFLAGS)
export DEBUG_CFLAGS

ifdef CONFIG_FUNCTION_TRACER
ifdef CONFIG_FTRACE_MCOUNT_RECORD
  # gcc 5 supports generating the mcount tables directly
  ifeq ($(call cc-option-yn,-mrecord-mcount),y)
    CC_FLAGS_FTRACE	+= -mrecord-mcount
    export CC_USING_RECORD_MCOUNT := 1
  endif
  ifdef CONFIG_HAVE_NOP_MCOUNT
    ifeq ($(call cc-option-yn, -mnop-mcount),y)
      CC_FLAGS_FTRACE	+= -mnop-mcount
      CC_FLAGS_USING	+= -DCC_USING_NOP_MCOUNT
    endif
  endif
endif
ifdef CONFIG_HAVE_FENTRY
  ifeq ($(call cc-option-yn, -mfentry),y)
    CC_FLAGS_FTRACE	+= -mfentry
    CC_FLAGS_USING	+= -DCC_USING_FENTRY
  endif
endif
export CC_FLAGS_FTRACE
KBUILD_CFLAGS	+= $(CC_FLAGS_FTRACE) $(CC_FLAGS_USING)
KBUILD_AFLAGS	+= $(CC_FLAGS_USING)
ifdef CONFIG_DYNAMIC_FTRACE
	ifdef CONFIG_HAVE_C_RECORDMCOUNT
		BUILD_C_RECORDMCOUNT := y
		export BUILD_C_RECORDMCOUNT
	endif
endif
endif

# We trigger additional mismatches with less inlining
ifdef CONFIG_DEBUG_SECTION_MISMATCH
KBUILD_CFLAGS += $(call cc-option, -fno-inline-functions-called-once)
endif

ifdef CONFIG_LD_DEAD_CODE_DATA_ELIMINATION
KBUILD_CFLAGS_KERNEL += -ffunction-sections -fdata-sections
LDFLAGS_vmlinux += --gc-sections
endif

ifdef CONFIG_LIVEPATCH
KBUILD_CFLAGS += $(call cc-option, -flive-patching=inline-clone)
endif

# arch Makefile may override CC so keep this after arch Makefile is included
NOSTDINC_FLAGS += -nostdinc -isystem $(shell $(CC) -print-file-name=include)

# warn about C99 declaration after statement
KBUILD_CFLAGS += -Wdeclaration-after-statement

# Variable Length Arrays (VLAs) should not be used anywhere in the kernel
KBUILD_CFLAGS += -Wvla

# disable pointer signed / unsigned warnings in gcc 4.0
KBUILD_CFLAGS += -Wno-pointer-sign

# disable stringop warnings in gcc 8+
KBUILD_CFLAGS += $(call cc-disable-warning, stringop-truncation)

# disable invalid "can't wrap" optimizations for signed / pointers
KBUILD_CFLAGS	+= $(call cc-option,-fno-strict-overflow)

# clang sets -fmerge-all-constants by default as optimization, but this
# is non-conforming behavior for C and in fact breaks the kernel, so we
# need to disable it here generally.
KBUILD_CFLAGS	+= $(call cc-option,-fno-merge-all-constants)

# for gcc -fno-merge-all-constants disables everything, but it is fine
# to have actual conforming behavior enabled.
KBUILD_CFLAGS	+= $(call cc-option,-fmerge-constants)

# Make sure -fstack-check isn't enabled (like gentoo apparently did)
KBUILD_CFLAGS  += $(call cc-option,-fno-stack-check,)

# conserve stack if available
KBUILD_CFLAGS   += $(call cc-option,-fconserve-stack)

# Prohibit date/time macros, which would make the build non-deterministic
KBUILD_CFLAGS   += $(call cc-option,-Werror=date-time)

# enforce correct pointer usage
KBUILD_CFLAGS   += $(call cc-option,-Werror=incompatible-pointer-types)

# Require designated initializers for all marked structures
KBUILD_CFLAGS   += $(call cc-option,-Werror=designated-init)

# change __FILE__ to the relative path from the srctree
KBUILD_CFLAGS	+= $(call cc-option,-fmacro-prefix-map=$(srctree)/=)

# ensure -fcf-protection is disabled when using retpoline as it is
# incompatible with -mindirect-branch=thunk-extern
ifdef CONFIG_RETPOLINE
KBUILD_CFLAGS += $(call cc-option,-fcf-protection=none)
endif

include scripts/Makefile.kasan
include scripts/Makefile.extrawarn
include scripts/Makefile.ubsan

# Add user supplied CPPFLAGS, AFLAGS and CFLAGS as the last assignments
KBUILD_CPPFLAGS += $(KCPPFLAGS)
KBUILD_AFLAGS   += $(KAFLAGS)
KBUILD_CFLAGS   += $(KCFLAGS)

KBUILD_LDFLAGS_MODULE += --build-id
LDFLAGS_vmlinux += --build-id

ifeq ($(CONFIG_STRIP_ASM_SYMS),y)
LDFLAGS_vmlinux	+= $(call ld-option, -X,)
endif

ifeq ($(CONFIG_RELR),y)
LDFLAGS_vmlinux	+= --pack-dyn-relocs=relr
endif

# make the checker run with the right architecture
CHECKFLAGS += --arch=$(ARCH)

# insure the checker run with the right endianness
CHECKFLAGS += $(if $(CONFIG_CPU_BIG_ENDIAN),-mbig-endian,-mlittle-endian)

# the checker needs the correct machine size
CHECKFLAGS += $(if $(CONFIG_64BIT),-m64,-m32)

# Default kernel image to build when no specific target is given.
# KBUILD_IMAGE may be overruled on the command line or
# set in the environment
# Also any assignments in arch/$(ARCH)/Makefile take precedence over
# this default value
export KBUILD_IMAGE ?= vmlinux

#
# INSTALL_PATH specifies where to place the updated kernel and system map
# images. Default is /boot, but you can set it to other values
export	INSTALL_PATH ?= /boot

#
# INSTALL_DTBS_PATH specifies a prefix for relocations required by build roots.
# Like INSTALL_MOD_PATH, it isn't defined in the Makefile, but can be passed as
# an argument if needed. Otherwise it defaults to the kernel install path
#
export INSTALL_DTBS_PATH ?= $(INSTALL_PATH)/dtbs/$(KERNELRELEASE)

#
# INSTALL_MOD_PATH specifies a prefix to MODLIB for module directory
# relocations required by build roots.  This is not defined in the
# makefile but the argument can be passed to make if needed.
#

MODLIB	= $(INSTALL_MOD_PATH)/lib/modules/$(KERNELRELEASE)
export MODLIB

#
# INSTALL_MOD_STRIP, if defined, will cause modules to be
# stripped after they are installed.  If INSTALL_MOD_STRIP is '1', then
# the default option --strip-debug will be used.  Otherwise,
# INSTALL_MOD_STRIP value will be used as the options to the strip command.

ifdef INSTALL_MOD_STRIP
ifeq ($(INSTALL_MOD_STRIP),1)
mod_strip_cmd = $(STRIP) --strip-debug
else
mod_strip_cmd = $(STRIP) $(INSTALL_MOD_STRIP)
endif # INSTALL_MOD_STRIP=1
else
mod_strip_cmd = true
endif # INSTALL_MOD_STRIP
export mod_strip_cmd

# CONFIG_MODULE_COMPRESS, if defined, will cause module to be compressed
# after they are installed in agreement with CONFIG_MODULE_COMPRESS_GZIP
# or CONFIG_MODULE_COMPRESS_XZ.

mod_compress_cmd = true
ifdef CONFIG_MODULE_COMPRESS
  ifdef CONFIG_MODULE_COMPRESS_GZIP
    mod_compress_cmd = gzip -n -f
  endif # CONFIG_MODULE_COMPRESS_GZIP
  ifdef CONFIG_MODULE_COMPRESS_XZ
    mod_compress_cmd = xz -f
  endif # CONFIG_MODULE_COMPRESS_XZ
endif # CONFIG_MODULE_COMPRESS
export mod_compress_cmd

ifdef CONFIG_MODULE_SIG_ALL
$(eval $(call config_filename,MODULE_SIG_KEY))

mod_sign_cmd = scripts/sign-file $(CONFIG_MODULE_SIG_HASH) $(MODULE_SIG_KEY_SRCPREFIX)$(CONFIG_MODULE_SIG_KEY) certs/signing_key.x509
else
mod_sign_cmd = true
endif
export mod_sign_cmd

HOST_LIBELF_LIBS = $(shell pkg-config libelf --libs 2>/dev/null || echo -lelf)

ifdef CONFIG_STACK_VALIDATION
  has_libelf := $(call try-run,\
		echo "int main() {}" | $(HOSTCC) -xc -o /dev/null $(HOST_LIBELF_LIBS) -,1,0)
  ifeq ($(has_libelf),1)
    objtool_target := tools/objtool FORCE
  else
    SKIP_STACK_VALIDATION := 1
    export SKIP_STACK_VALIDATION
  endif
endif

PHONY += prepare0

export MODORDER := $(extmod-prefix)modules.order
export MODULES_NSDEPS := $(extmod-prefix)modules.nsdeps

ifeq ($(KBUILD_EXTMOD),)
core-y		+= kernel/ certs/ mm/ fs/ ipc/ security/ crypto/ block/

vmlinux-dirs	:= $(patsubst %/,%,$(filter %/, $(init-y) $(init-m) \
		     $(core-y) $(core-m) $(drivers-y) $(drivers-m) \
		     $(net-y) $(net-m) $(libs-y) $(libs-m) $(virt-y)))

vmlinux-alldirs	:= $(sort $(vmlinux-dirs) Documentation \
		     $(patsubst %/,%,$(filter %/, $(init-) $(core-) \
			$(drivers-) $(net-) $(libs-) $(virt-))))

build-dirs	:= $(vmlinux-dirs)
clean-dirs	:= $(vmlinux-alldirs)

init-y		:= $(patsubst %/, %/built-in.a, $(init-y))
core-y		:= $(patsubst %/, %/built-in.a, $(core-y))
drivers-y	:= $(patsubst %/, %/built-in.a, $(drivers-y))
net-y		:= $(patsubst %/, %/built-in.a, $(net-y))
libs-y1		:= $(patsubst %/, %/lib.a, $(libs-y))
libs-y2		:= $(patsubst %/, %/built-in.a, $(filter-out %.a, $(libs-y)))
virt-y		:= $(patsubst %/, %/built-in.a, $(virt-y))

# Externally visible symbols (used by link-vmlinux.sh)
export KBUILD_VMLINUX_OBJS := $(head-y) $(init-y) $(core-y) $(libs-y2) \
			      $(drivers-y) $(net-y) $(virt-y)
export KBUILD_VMLINUX_LIBS := $(libs-y1)
export KBUILD_LDS          := arch/$(SRCARCH)/kernel/vmlinux.lds
export LDFLAGS_vmlinux
# used by scripts/Makefile.package
export KBUILD_ALLDIRS := $(sort $(filter-out arch/%,$(vmlinux-alldirs)) LICENSES arch include scripts tools)

vmlinux-deps := $(KBUILD_LDS) $(KBUILD_VMLINUX_OBJS) $(KBUILD_VMLINUX_LIBS)

# Recurse until adjust_autoksyms.sh is satisfied
PHONY += autoksyms_recursive
ifdef CONFIG_TRIM_UNUSED_KSYMS
autoksyms_recursive: descend modules.order
	$(Q)$(CONFIG_SHELL) $(srctree)/scripts/adjust_autoksyms.sh \
	  "$(MAKE) -f $(srctree)/Makefile vmlinux"
endif

# For the kernel to actually contain only the needed exported symbols,
# we have to build modules as well to determine what those symbols are.
# (this can be evaluated only once include/config/auto.conf has been included)
ifdef CONFIG_TRIM_UNUSED_KSYMS
  KBUILD_MODULES := 1
endif

autoksyms_h := $(if $(CONFIG_TRIM_UNUSED_KSYMS), include/generated/autoksyms.h)

$(autoksyms_h):
	$(Q)mkdir -p $(dir $@)
	$(Q)touch $@

ARCH_POSTLINK := $(wildcard $(srctree)/arch/$(SRCARCH)/Makefile.postlink)

# Final link of vmlinux with optional arch pass after final link
cmd_link-vmlinux =                                                 \
	$(CONFIG_SHELL) $< $(LD) $(KBUILD_LDFLAGS) $(LDFLAGS_vmlinux) ;    \
	$(if $(ARCH_POSTLINK), $(MAKE) -f $(ARCH_POSTLINK) $@, true)

vmlinux: scripts/link-vmlinux.sh autoksyms_recursive $(vmlinux-deps) FORCE
	+$(call if_changed,link-vmlinux)

targets := vmlinux

# The actual objects are generated when descending,
# make sure no implicit rule kicks in
$(sort $(vmlinux-deps)): descend ;

filechk_kernel.release = \
	echo "$(KERNELVERSION)$$($(CONFIG_SHELL) $(srctree)/scripts/setlocalversion $(srctree))"

# Store (new) KERNELRELEASE string in include/config/kernel.release
include/config/kernel.release: FORCE
	$(call filechk,kernel.release)

# Additional helpers built in scripts/
# Carefully list dependencies so we do not try to build scripts twice
# in parallel
PHONY += scripts
scripts: scripts_basic scripts_dtc
	$(Q)$(MAKE) $(build)=$(@)

# Things we need to do before we recursively start building the kernel
# or the modules are listed in "prepare".
# A multi level approach is used. prepareN is processed before prepareN-1.
# archprepare is used in arch Makefiles and when processed asm symlink,
# version.h and scripts_basic is processed / created.

PHONY += prepare archprepare

archprepare: outputmakefile archheaders archscripts scripts include/config/kernel.release \
	asm-generic $(version_h) $(autoksyms_h) include/generated/utsrelease.h

prepare0: archprepare
	$(Q)$(MAKE) $(build)=scripts/mod
	$(Q)$(MAKE) $(build)=.

# All the preparing..
prepare: prepare0 prepare-objtool

# Support for using generic headers in asm-generic
asm-generic := -f $(srctree)/scripts/Makefile.asm-generic obj

PHONY += asm-generic uapi-asm-generic
asm-generic: uapi-asm-generic
	$(Q)$(MAKE) $(asm-generic)=arch/$(SRCARCH)/include/generated/asm \
	generic=include/asm-generic
uapi-asm-generic:
	$(Q)$(MAKE) $(asm-generic)=arch/$(SRCARCH)/include/generated/uapi/asm \
	generic=include/uapi/asm-generic

PHONY += prepare-objtool
prepare-objtool: $(objtool_target)
ifeq ($(SKIP_STACK_VALIDATION),1)
ifdef CONFIG_UNWINDER_ORC
	@echo "error: Cannot generate ORC metadata for CONFIG_UNWINDER_ORC=y, please install libelf-dev, libelf-devel or elfutils-libelf-devel" >&2
	@false
else
	@echo "warning: Cannot use CONFIG_STACK_VALIDATION=y, please install libelf-dev, libelf-devel or elfutils-libelf-devel" >&2
endif
endif

# Generate some files
# ---------------------------------------------------------------------------

# KERNELRELEASE can change from a few different places, meaning version.h
# needs to be updated, so this check is forced on all builds

uts_len := 64
define filechk_utsrelease.h
	if [ `echo -n "$(KERNELRELEASE)" | wc -c ` -gt $(uts_len) ]; then \
	  echo '"$(KERNELRELEASE)" exceeds $(uts_len) characters' >&2;    \
	  exit 1;                                                         \
	fi;                                                               \
	echo \#define UTS_RELEASE \"$(KERNELRELEASE)\"
endef

define filechk_version.h
	echo \#define LINUX_VERSION_CODE $(shell                         \
	expr $(VERSION) \* 65536 + 0$(PATCHLEVEL) \* 256 + 0$(SUBLEVEL)); \
	echo '#define KERNEL_VERSION(a,b,c) (((a) << 16) + ((b) << 8) + (c))'
endef

$(version_h): FORCE
	$(call filechk,version.h)
	$(Q)rm -f $(old_version_h)

include/generated/utsrelease.h: include/config/kernel.release FORCE
	$(call filechk,utsrelease.h)

PHONY += headerdep
headerdep:
	$(Q)find $(srctree)/include/ -name '*.h' | xargs --max-args 1 \
	$(srctree)/scripts/headerdep.pl -I$(srctree)/include

# ---------------------------------------------------------------------------
# Kernel headers

#Default location for installed headers
export INSTALL_HDR_PATH = $(objtree)/usr

quiet_cmd_headers_install = INSTALL $(INSTALL_HDR_PATH)/include
      cmd_headers_install = \
	mkdir -p $(INSTALL_HDR_PATH); \
	rsync -mrl --include='*/' --include='*\.h' --exclude='*' \
	usr/include $(INSTALL_HDR_PATH)

PHONY += headers_install
headers_install: headers
	$(call cmd,headers_install)

PHONY += archheaders archscripts

hdr-inst := -f $(srctree)/scripts/Makefile.headersinst obj

PHONY += headers
headers: $(version_h) scripts_unifdef uapi-asm-generic archheaders archscripts
	$(if $(wildcard $(srctree)/arch/$(SRCARCH)/include/uapi/asm/Kbuild),, \
	  $(error Headers not exportable for the $(SRCARCH) architecture))
	$(Q)$(MAKE) $(hdr-inst)=include/uapi
	$(Q)$(MAKE) $(hdr-inst)=arch/$(SRCARCH)/include/uapi

# Deprecated. It is no-op now.
PHONY += headers_check
headers_check:
	@:

ifdef CONFIG_HEADERS_INSTALL
prepare: headers
endif

PHONY += scripts_unifdef
scripts_unifdef: scripts_basic
	$(Q)$(MAKE) $(build)=scripts scripts/unifdef

# ---------------------------------------------------------------------------
# Kernel selftest

PHONY += kselftest
kselftest:
	$(Q)$(MAKE) -C $(srctree)/tools/testing/selftests run_tests

kselftest-%: FORCE
	$(Q)$(MAKE) -C $(srctree)/tools/testing/selftests $*

PHONY += kselftest-merge
kselftest-merge:
	$(if $(wildcard $(objtree)/.config),, $(error No .config exists, config your kernel first!))
	$(Q)find $(srctree)/tools/testing/selftests -name config | \
		xargs $(srctree)/scripts/kconfig/merge_config.sh -m $(objtree)/.config
	$(Q)$(MAKE) -f $(srctree)/Makefile olddefconfig

# ---------------------------------------------------------------------------
# Devicetree files

ifneq ($(wildcard $(srctree)/arch/$(SRCARCH)/boot/dts/),)
dtstree := arch/$(SRCARCH)/boot/dts
endif

ifneq ($(dtstree),)

%.dtb: include/config/kernel.release scripts_dtc
	$(Q)$(MAKE) $(build)=$(dtstree) $(dtstree)/$@

PHONY += dtbs dtbs_install dt_binding_check
dtbs dtbs_check: include/config/kernel.release scripts_dtc
	$(Q)$(MAKE) $(build)=$(dtstree)

dtbs_check: export CHECK_DTBS=1
dtbs_check: dt_binding_check

dtbs_install:
	$(Q)$(MAKE) $(dtbinst)=$(dtstree)

ifdef CONFIG_OF_EARLY_FLATTREE
all: dtbs
endif

endif

PHONY += scripts_dtc
scripts_dtc: scripts_basic
	$(Q)$(MAKE) $(build)=scripts/dtc

dt_binding_check: scripts_dtc
	$(Q)$(MAKE) $(build)=Documentation/devicetree/bindings

# ---------------------------------------------------------------------------
# Modules

ifdef CONFIG_MODULES

# By default, build modules as well

all: modules

# Build modules
#
# A module can be listed more than once in obj-m resulting in
# duplicate lines in modules.order files.  Those are removed
# using awk while concatenating to the final file.

PHONY += modules
modules: $(if $(KBUILD_BUILTIN),vmlinux) modules.order modules.builtin
	$(Q)$(MAKE) -f $(srctree)/scripts/Makefile.modpost
	$(Q)$(CONFIG_SHELL) $(srctree)/scripts/modules-check.sh

modules.order: descend
	$(Q)$(AWK) '!x[$$0]++' $(addsuffix /$@, $(build-dirs)) > $@

modbuiltin-dirs := $(addprefix _modbuiltin_, $(build-dirs))

modules.builtin: $(modbuiltin-dirs)
	$(Q)$(AWK) '!x[$$0]++' $(addsuffix /$@, $(build-dirs)) > $@

PHONY += $(modbuiltin-dirs)
# tristate.conf is not included from this Makefile. Add it as a prerequisite
# here to make it self-healing in case somebody accidentally removes it.
$(modbuiltin-dirs): include/config/tristate.conf
	$(Q)$(MAKE) $(modbuiltin)=$(patsubst _modbuiltin_%,%,$@)

# Target to prepare building external modules
PHONY += modules_prepare
modules_prepare: prepare

# Target to install modules
PHONY += modules_install
modules_install: _modinst_ _modinst_post

PHONY += _modinst_
_modinst_:
	@rm -rf $(MODLIB)/kernel
	@rm -f $(MODLIB)/source
	@mkdir -p $(MODLIB)/kernel
	@ln -s $(abspath $(srctree)) $(MODLIB)/source
	@if [ ! $(objtree) -ef  $(MODLIB)/build ]; then \
		rm -f $(MODLIB)/build ; \
		ln -s $(CURDIR) $(MODLIB)/build ; \
	fi
	@sed 's:^:kernel/:' modules.order > $(MODLIB)/modules.order
	@sed 's:^:kernel/:' modules.builtin > $(MODLIB)/modules.builtin
	@cp -f $(objtree)/modules.builtin.modinfo $(MODLIB)/
	$(Q)$(MAKE) -f $(srctree)/scripts/Makefile.modinst

# This depmod is only for convenience to give the initial
# boot a modules.dep even before / is mounted read-write.  However the
# boot script depmod is the master version.
PHONY += _modinst_post
_modinst_post: _modinst_
	$(call cmd,depmod)

ifeq ($(CONFIG_MODULE_SIG), y)
PHONY += modules_sign
modules_sign:
	$(Q)$(MAKE) -f $(srctree)/scripts/Makefile.modsign
endif

else # CONFIG_MODULES

# Modules not configured
# ---------------------------------------------------------------------------

PHONY += modules modules_install
modules modules_install:
	@echo >&2
	@echo >&2 "The present kernel configuration has modules disabled."
	@echo >&2 "Type 'make config' and enable loadable module support."
	@echo >&2 "Then build a kernel with module support enabled."
	@echo >&2
	@exit 1

endif # CONFIG_MODULES

###
# Cleaning is done on three levels.
# make clean     Delete most generated files
#                Leave enough to build external modules
# make mrproper  Delete the current configuration, and all generated files
# make distclean Remove editor backup files, patch leftover files and the like

# Directories & files removed with 'make clean'
CLEAN_DIRS  += include/ksym
CLEAN_FILES += modules.builtin.modinfo modules.nsdeps

# Directories & files removed with 'make mrproper'
MRPROPER_DIRS  += include/config include/generated          \
		  arch/$(SRCARCH)/include/generated .tmp_objdiff \
		  debian/ snap/ tar-install/
MRPROPER_FILES += .config .config.old .version \
		  Module.symvers \
		  signing_key.pem signing_key.priv signing_key.x509	\
		  x509.genkey extra_certificates signing_key.x509.keyid	\
		  signing_key.x509.signer vmlinux-gdb.py \
		  *.spec

# Directories & files removed with 'make distclean'
DISTCLEAN_DIRS  +=
DISTCLEAN_FILES += tags TAGS cscope* GPATH GTAGS GRTAGS GSYMS

# clean - Delete most, but leave enough to build external modules
#
clean: rm-dirs  := $(CLEAN_DIRS)
clean: rm-files := $(CLEAN_FILES)

PHONY += archclean vmlinuxclean

vmlinuxclean:
	$(Q)$(CONFIG_SHELL) $(srctree)/scripts/link-vmlinux.sh clean
	$(Q)$(if $(ARCH_POSTLINK), $(MAKE) -f $(ARCH_POSTLINK) clean)

clean: archclean vmlinuxclean

# mrproper - Delete all generated files, including .config
#
mrproper: rm-dirs  := $(wildcard $(MRPROPER_DIRS))
mrproper: rm-files := $(wildcard $(MRPROPER_FILES))
mrproper-dirs      := $(addprefix _mrproper_,scripts)

PHONY += $(mrproper-dirs) mrproper
$(mrproper-dirs):
	$(Q)$(MAKE) $(clean)=$(patsubst _mrproper_%,%,$@)

mrproper: clean $(mrproper-dirs)
	$(call cmd,rmdirs)
	$(call cmd,rmfiles)

# distclean
#
distclean: rm-dirs  := $(wildcard $(DISTCLEAN_DIRS))
distclean: rm-files := $(wildcard $(DISTCLEAN_FILES))

PHONY += distclean

distclean: mrproper
	$(call cmd,rmdirs)
	$(call cmd,rmfiles)
	@find $(srctree) $(RCS_FIND_IGNORE) \
		\( -name '*.orig' -o -name '*.rej' -o -name '*~' \
		-o -name '*.bak' -o -name '#*#' -o -name '*%' \
		-o -name 'core' \) \
		-type f -print | xargs rm -f


# Packaging of the kernel to various formats
# ---------------------------------------------------------------------------

%src-pkg: FORCE
	$(Q)$(MAKE) -f $(srctree)/scripts/Makefile.package $@
%pkg: include/config/kernel.release FORCE
	$(Q)$(MAKE) -f $(srctree)/scripts/Makefile.package $@

# Brief documentation of the typical targets used
# ---------------------------------------------------------------------------

boards := $(wildcard $(srctree)/arch/$(SRCARCH)/configs/*_defconfig)
boards := $(sort $(notdir $(boards)))
board-dirs := $(dir $(wildcard $(srctree)/arch/$(SRCARCH)/configs/*/*_defconfig))
board-dirs := $(sort $(notdir $(board-dirs:/=)))

PHONY += help
help:
	@echo  'Cleaning targets:'
	@echo  '  clean		  - Remove most generated files but keep the config and'
	@echo  '                    enough build support to build external modules'
	@echo  '  mrproper	  - Remove all generated files + config + various backup files'
	@echo  '  distclean	  - mrproper + remove editor backup and patch files'
	@echo  ''
	@echo  'Configuration targets:'
	@$(MAKE) -f $(srctree)/scripts/kconfig/Makefile help
	@echo  ''
	@echo  'Other generic targets:'
	@echo  '  all		  - Build all targets marked with [*]'
	@echo  '* vmlinux	  - Build the bare kernel'
	@echo  '* modules	  - Build all modules'
	@echo  '  modules_install - Install all modules to INSTALL_MOD_PATH (default: /)'
	@echo  '  dir/            - Build all files in dir and below'
	@echo  '  dir/file.[ois]  - Build specified target only'
	@echo  '  dir/file.ll     - Build the LLVM assembly file'
	@echo  '                    (requires compiler support for LLVM assembly generation)'
	@echo  '  dir/file.lst    - Build specified mixed source/assembly target only'
	@echo  '                    (requires a recent binutils and recent build (System.map))'
	@echo  '  dir/file.ko     - Build module including final link'
	@echo  '  modules_prepare - Set up for building external modules'
	@echo  '  tags/TAGS	  - Generate tags file for editors'
	@echo  '  cscope	  - Generate cscope index'
	@echo  '  gtags           - Generate GNU GLOBAL index'
	@echo  '  kernelrelease	  - Output the release version string (use with make -s)'
	@echo  '  kernelversion	  - Output the version stored in Makefile (use with make -s)'
	@echo  '  image_name	  - Output the image name (use with make -s)'
	@echo  '  headers_install - Install sanitised kernel headers to INSTALL_HDR_PATH'; \
	 echo  '                    (default: $(INSTALL_HDR_PATH))'; \
	 echo  ''
	@echo  'Static analysers:'
	@echo  '  checkstack      - Generate a list of stack hogs'
	@echo  '  namespacecheck  - Name space analysis on compiled kernel'
	@echo  '  versioncheck    - Sanity check on version.h usage'
	@echo  '  includecheck    - Check for duplicate included header files'
	@echo  '  export_report   - List the usages of all exported symbols'
	@echo  '  headerdep       - Detect inclusion cycles in headers'
	@echo  '  coccicheck      - Check with Coccinelle'
	@echo  ''
	@echo  'Tools:'
	@echo  '  nsdeps          - Generate missing symbol namespace dependencies'
	@echo  ''
	@echo  'Kernel selftest:'
	@echo  '  kselftest       - Build and run kernel selftest (run as root)'
	@echo  '                    Build, install, and boot kernel before'
	@echo  '                    running kselftest on it'
	@echo  '  kselftest-clean - Remove all generated kselftest files'
	@echo  '  kselftest-merge - Merge all the config dependencies of kselftest to existing'
	@echo  '                    .config.'
	@echo  ''
	@$(if $(dtstree), \
		echo 'Devicetree:'; \
		echo '* dtbs             - Build device tree blobs for enabled boards'; \
		echo '  dtbs_install     - Install dtbs to $(INSTALL_DTBS_PATH)'; \
		echo '  dt_binding_check - Validate device tree binding documents'; \
		echo '  dtbs_check       - Validate device tree source files';\
		echo '')

	@echo 'Userspace tools targets:'
	@echo '  use "make tools/help"'
	@echo '  or  "cd tools; make help"'
	@echo  ''
	@echo  'Kernel packaging:'
	@$(MAKE) -f $(srctree)/scripts/Makefile.package help
	@echo  ''
	@echo  'Documentation targets:'
	@$(MAKE) -f $(srctree)/Documentation/Makefile dochelp
	@echo  ''
	@echo  'Architecture specific targets ($(SRCARCH)):'
	@$(if $(archhelp),$(archhelp),\
		echo '  No architecture specific help defined for $(SRCARCH)')
	@echo  ''
	@$(if $(boards), \
		$(foreach b, $(boards), \
		printf "  %-27s - Build for %s\\n" $(b) $(subst _defconfig,,$(b));) \
		echo '')
	@$(if $(board-dirs), \
		$(foreach b, $(board-dirs), \
		printf "  %-16s - Show %s-specific targets\\n" help-$(b) $(b);) \
		printf "  %-16s - Show all of the above\\n" help-boards; \
		echo '')

	@echo  '  make V=0|1 [targets] 0 => quiet build (default), 1 => verbose build'
	@echo  '  make V=2   [targets] 2 => give reason for rebuild of target'
	@echo  '  make O=dir [targets] Locate all output files in "dir", including .config'
	@echo  '  make C=1   [targets] Check re-compiled c source with $$CHECK'
	@echo  '                       (sparse by default)'
	@echo  '  make C=2   [targets] Force check of all c source with $$CHECK'
	@echo  '  make RECORDMCOUNT_WARN=1 [targets] Warn about ignored mcount sections'
	@echo  '  make W=n   [targets] Enable extra build checks, n=1,2,3 where'
	@echo  '		1: warnings which may be relevant and do not occur too often'
	@echo  '		2: warnings which occur quite often but may still be relevant'
	@echo  '		3: more obscure warnings, can most likely be ignored'
	@echo  '		Multiple levels can be combined with W=12 or W=123'
	@echo  ''
	@echo  'Execute "make" or "make all" to build all targets marked with [*] '
	@echo  'For further info see the ./README file'


help-board-dirs := $(addprefix help-,$(board-dirs))

help-boards: $(help-board-dirs)

boards-per-dir = $(sort $(notdir $(wildcard $(srctree)/arch/$(SRCARCH)/configs/$*/*_defconfig)))

$(help-board-dirs): help-%:
	@echo  'Architecture specific targets ($(SRCARCH) $*):'
	@$(if $(boards-per-dir), \
		$(foreach b, $(boards-per-dir), \
		printf "  %-24s - Build for %s\\n" $*/$(b) $(subst _defconfig,,$(b));) \
		echo '')


# Documentation targets
# ---------------------------------------------------------------------------
DOC_TARGETS := xmldocs latexdocs pdfdocs htmldocs epubdocs cleandocs \
	       linkcheckdocs dochelp refcheckdocs
PHONY += $(DOC_TARGETS)
$(DOC_TARGETS):
	$(Q)$(MAKE) $(build)=Documentation $@

# Misc
# ---------------------------------------------------------------------------

PHONY += scripts_gdb
scripts_gdb: prepare0
	$(Q)$(MAKE) $(build)=scripts/gdb
	$(Q)ln -fsn $(abspath $(srctree)/scripts/gdb/vmlinux-gdb.py)

ifdef CONFIG_GDB_SCRIPTS
all: scripts_gdb
endif

else # KBUILD_EXTMOD

###
# External module support.
# When building external modules the kernel used as basis is considered
# read-only, and no consistency checks are made and the make
# system is not used on the basis kernel. If updates are required
# in the basis kernel ordinary make commands (without M=...) must
# be used.
#
# The following are the only valid targets when building external
# modules.
# make M=dir clean     Delete all automatically generated files
# make M=dir modules   Make all modules in specified dir
# make M=dir	       Same as 'make M=dir modules'
# make M=dir modules_install
#                      Install the modules built in the module directory
#                      Assumes install directory is already created

# We are always building modules
KBUILD_MODULES := 1

PHONY += $(objtree)/Module.symvers
$(objtree)/Module.symvers:
	@test -e $(objtree)/Module.symvers || ( \
	echo; \
	echo "  WARNING: Symbol version dump $(objtree)/Module.symvers"; \
	echo "           is missing; modules will have no dependencies and modversions."; \
	echo )

build-dirs := $(KBUILD_EXTMOD)
PHONY += modules
modules: descend $(objtree)/Module.symvers
	$(Q)$(MAKE) -f $(srctree)/scripts/Makefile.modpost

PHONY += modules_install
modules_install: _emodinst_ _emodinst_post

install-dir := $(if $(INSTALL_MOD_DIR),$(INSTALL_MOD_DIR),extra)
PHONY += _emodinst_
_emodinst_:
	$(Q)mkdir -p $(MODLIB)/$(install-dir)
	$(Q)$(MAKE) -f $(srctree)/scripts/Makefile.modinst

PHONY += _emodinst_post
_emodinst_post: _emodinst_
	$(call cmd,depmod)

clean-dirs := $(KBUILD_EXTMOD)
clean: rm-files := $(KBUILD_EXTMOD)/Module.symvers $(KBUILD_EXTMOD)/modules.nsdeps

PHONY += /
/:
	@echo >&2 '"$(MAKE) /" is no longer supported. Please use "$(MAKE) ./" instead.'

PHONY += help
help:
	@echo  '  Building external modules.'
	@echo  '  Syntax: make -C path/to/kernel/src M=$$PWD target'
	@echo  ''
	@echo  '  modules         - default target, build the module(s)'
	@echo  '  modules_install - install the module'
	@echo  '  clean           - remove generated files in module directory only'
	@echo  ''

PHONY += prepare
endif # KBUILD_EXTMOD

# Single targets
# ---------------------------------------------------------------------------
# To build individual files in subdirectories, you can do like this:
#
#   make foo/bar/baz.s
#
# The supported suffixes for single-target are listed in 'single-targets'
#
# To build only under specific subdirectories, you can do like this:
#
#   make foo/bar/baz/

ifdef single-build

# .ko is special because modpost is needed
single-ko := $(sort $(filter %.ko, $(MAKECMDGOALS)))
single-no-ko := $(sort $(patsubst %.ko,%.mod, $(MAKECMDGOALS)))

$(single-ko): single_modpost
	@:
$(single-no-ko): descend
	@:

ifeq ($(KBUILD_EXTMOD),)
# For the single build of in-tree modules, use a temporary file to avoid
# the situation of modules_install installing an invalid modules.order.
MODORDER := .modules.tmp
endif

PHONY += single_modpost
single_modpost: $(single-no-ko)
	$(Q){ $(foreach m, $(single-ko), echo $(extmod-prefix)$m;) } > $(MODORDER)
	$(Q)$(MAKE) -f $(srctree)/scripts/Makefile.modpost

KBUILD_MODULES := 1

export KBUILD_SINGLE_TARGETS := $(addprefix $(extmod-prefix), $(single-no-ko))

# trim unrelated directories
build-dirs := $(foreach d, $(build-dirs), \
			$(if $(filter $(d)/%, $(KBUILD_SINGLE_TARGETS)), $(d)))

endif

# Handle descending into subdirectories listed in $(build-dirs)
# Preset locale variables to speed up the build process. Limit locale
# tweaks to this spot to avoid wrong language settings when running
# make menuconfig etc.
# Error messages still appears in the original language
PHONY += descend $(build-dirs)
descend: $(build-dirs)
$(build-dirs): prepare
	$(Q)$(MAKE) $(build)=$@ \
	single-build=$(if $(filter-out $@/, $(single-no-ko)),1) \
	need-builtin=1 need-modorder=1

clean-dirs := $(addprefix _clean_, $(clean-dirs))
PHONY += $(clean-dirs) clean
$(clean-dirs):
	$(Q)$(MAKE) $(clean)=$(patsubst _clean_%,%,$@)

clean: $(clean-dirs)
	$(call cmd,rmdirs)
	$(call cmd,rmfiles)
	@find $(if $(KBUILD_EXTMOD), $(KBUILD_EXTMOD), .) $(RCS_FIND_IGNORE) \
		\( -name '*.[aios]' -o -name '*.ko' -o -name '.*.cmd' \
		-o -name '*.ko.*' \
		-o -name '*.dtb' -o -name '*.dtb.S' -o -name '*.dt.yaml' \
		-o -name '*.dwo' -o -name '*.lst' \
		-o -name '*.su' -o -name '*.mod' \
		-o -name '.*.d' -o -name '.*.tmp' -o -name '*.mod.c' \
		-o -name '*.lex.c' -o -name '*.tab.[ch]' \
		-o -name '*.asn1.[ch]' \
		-o -name '*.symtypes' -o -name 'modules.order' \
		-o -name modules.builtin -o -name '.tmp_*.o.*' \
		-o -name '*.c.[012]*.*' \
		-o -name '*.ll' \
		-o -name '*.gcno' \) -type f -print | xargs rm -f

# Generate tags for editors
# ---------------------------------------------------------------------------
quiet_cmd_tags = GEN     $@
      cmd_tags = $(BASH) $(srctree)/scripts/tags.sh $@

tags TAGS cscope gtags: FORCE
	$(call cmd,tags)

# Script to generate missing namespace dependencies
# ---------------------------------------------------------------------------

PHONY += nsdeps
nsdeps: export KBUILD_NSDEPS=1
nsdeps: modules
	$(Q)$(CONFIG_SHELL) $(srctree)/scripts/nsdeps

# Scripts to check various things for consistency
# ---------------------------------------------------------------------------

PHONY += includecheck versioncheck coccicheck namespacecheck export_report

includecheck:
	find $(srctree)/* $(RCS_FIND_IGNORE) \
		-name '*.[hcS]' -type f -print | sort \
		| xargs $(PERL) -w $(srctree)/scripts/checkincludes.pl

versioncheck:
	find $(srctree)/* $(RCS_FIND_IGNORE) \
		-name '*.[hcS]' -type f -print | sort \
		| xargs $(PERL) -w $(srctree)/scripts/checkversion.pl

coccicheck:
	$(Q)$(BASH) $(srctree)/scripts/$@

namespacecheck:
	$(PERL) $(srctree)/scripts/namespace.pl

export_report:
	$(PERL) $(srctree)/scripts/export_report.pl

PHONY += checkstack kernelrelease kernelversion image_name

# UML needs a little special treatment here.  It wants to use the host
# toolchain, so needs $(SUBARCH) passed to checkstack.pl.  Everyone
# else wants $(ARCH), including people doing cross-builds, which means
# that $(SUBARCH) doesn't work here.
ifeq ($(ARCH), um)
CHECKSTACK_ARCH := $(SUBARCH)
else
CHECKSTACK_ARCH := $(ARCH)
endif
checkstack:
	$(OBJDUMP) -d vmlinux $$(find . -name '*.ko') | \
	$(PERL) $(srctree)/scripts/checkstack.pl $(CHECKSTACK_ARCH)

kernelrelease:
	@echo "$(KERNELVERSION)$$($(CONFIG_SHELL) $(srctree)/scripts/setlocalversion $(srctree))"

kernelversion:
	@echo $(KERNELVERSION)

image_name:
	@echo $(KBUILD_IMAGE)

# Clear a bunch of variables before executing the submake

ifeq ($(quiet),silent_)
tools_silent=s
endif

tools/: FORCE
	$(Q)mkdir -p $(objtree)/tools
	$(Q)$(MAKE) LDFLAGS= MAKEFLAGS="$(tools_silent) $(filter --j% -j,$(MAKEFLAGS))" O=$(abspath $(objtree)) subdir=tools -C $(srctree)/tools/

tools/%: FORCE
	$(Q)mkdir -p $(objtree)/tools
	$(Q)$(MAKE) LDFLAGS= MAKEFLAGS="$(tools_silent) $(filter --j% -j,$(MAKEFLAGS))" O=$(abspath $(objtree)) subdir=tools -C $(srctree)/tools/ $*

# FIXME Should go into a make.lib or something
# ===========================================================================

quiet_cmd_rmdirs = $(if $(wildcard $(rm-dirs)),CLEAN   $(wildcard $(rm-dirs)))
      cmd_rmdirs = rm -rf $(rm-dirs)

quiet_cmd_rmfiles = $(if $(wildcard $(rm-files)),CLEAN   $(wildcard $(rm-files)))
      cmd_rmfiles = rm -f $(rm-files)

# Run depmod only if we have System.map and depmod is executable
quiet_cmd_depmod = DEPMOD  $(KERNELRELEASE)
      cmd_depmod = $(CONFIG_SHELL) $(srctree)/scripts/depmod.sh $(DEPMOD) \
                   $(KERNELRELEASE)

# read saved command lines for existing targets
existing-targets := $(wildcard $(sort $(targets)))

-include $(foreach f,$(existing-targets),$(dir $(f)).$(notdir $(f)).cmd)

endif # config-targets
endif # mixed-build
endif # need-sub-make

PHONY += FORCE
FORCE:

# Declare the contents of the PHONY variable as phony.  We keep that
# information in a variable so we can use it in if_changed and friends.
.PHONY: $(PHONY)<|MERGE_RESOLUTION|>--- conflicted
+++ resolved
@@ -2,13 +2,8 @@
 VERSION = 5
 PATCHLEVEL = 4
 SUBLEVEL = 0
-<<<<<<< HEAD
-EXTRAVERSION = -rc3
-NAME = Nesting Opossum
-=======
 EXTRAVERSION =
 NAME = Kleptomaniac Octopus
->>>>>>> b08baef0
 
 # *DOCUMENTATION*
 # To see a list of typical targets execute "make help"
