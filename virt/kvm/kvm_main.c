--- conflicted
+++ resolved
@@ -962,7 +962,6 @@
 	for (i = start; i > 0; i--) {
 		if (memslot->base_gfn < mslots[i - 1].base_gfn)
 			break;
-<<<<<<< HEAD
 
 		WARN_ON_ONCE(memslot->base_gfn == mslots[i - 1].base_gfn);
 
@@ -1029,74 +1028,6 @@
 			i = kvm_memslot_move_backward(slots, memslot);
 		i = kvm_memslot_move_forward(slots, memslot, i);
 
-=======
-
-		WARN_ON_ONCE(memslot->base_gfn == mslots[i - 1].base_gfn);
-
-		/* Shift the next memslot back one and update its index. */
-		mslots[i] = mslots[i - 1];
-		slots->id_to_index[mslots[i].id] = i;
-	}
-	return i;
-}
-
-/*
- * Re-sort memslots based on their GFN to account for an added, deleted, or
- * moved memslot.  Sorting memslots by GFN allows using a binary search during
- * memslot lookup.
- *
- * IMPORTANT: Slots are sorted from highest GFN to lowest GFN!  I.e. the entry
- * at memslots[0] has the highest GFN.
- *
- * The sorting algorithm takes advantage of having initially sorted memslots
- * and knowing the position of the changed memslot.  Sorting is also optimized
- * by not swapping the updated memslot and instead only shifting other memslots
- * and tracking the new index for the update memslot.  Only once its final
- * index is known is the updated memslot copied into its position in the array.
- *
- *  - When deleting a memslot, the deleted memslot simply needs to be moved to
- *    the end of the array.
- *
- *  - When creating a memslot, the algorithm "inserts" the new memslot at the
- *    end of the array and then it forward to its correct location.
- *
- *  - When moving a memslot, the algorithm first moves the updated memslot
- *    backward to handle the scenario where the memslot's GFN was changed to a
- *    lower value.  update_memslots() then falls through and runs the same flow
- *    as creating a memslot to move the memslot forward to handle the scenario
- *    where its GFN was changed to a higher value.
- *
- * Note, slots are sorted from highest->lowest instead of lowest->highest for
- * historical reasons.  Originally, invalid memslots where denoted by having
- * GFN=0, thus sorting from highest->lowest naturally sorted invalid memslots
- * to the end of the array.  The current algorithm uses dedicated logic to
- * delete a memslot and thus does not rely on invalid memslots having GFN=0.
- *
- * The other historical motiviation for highest->lowest was to improve the
- * performance of memslot lookup.  KVM originally used a linear search starting
- * at memslots[0].  On x86, the largest memslot usually has one of the highest,
- * if not *the* highest, GFN, as the bulk of the guest's RAM is located in a
- * single memslot above the 4gb boundary.  As the largest memslot is also the
- * most likely to be referenced, sorting it to the front of the array was
- * advantageous.  The current binary search starts from the middle of the array
- * and uses an LRU pointer to improve performance for all memslots and GFNs.
- */
-static void update_memslots(struct kvm_memslots *slots,
-			    struct kvm_memory_slot *memslot,
-			    enum kvm_mr_change change)
-{
-	int i;
-
-	if (change == KVM_MR_DELETE) {
-		kvm_memslot_delete(slots, memslot);
-	} else {
-		if (change == KVM_MR_CREATE)
-			i = kvm_memslot_insert_back(slots);
-		else
-			i = kvm_memslot_move_backward(slots, memslot);
-		i = kvm_memslot_move_forward(slots, memslot, i);
-
->>>>>>> 358c7c61
 		/*
 		 * Copy the memslot to its new position in memslots and update
 		 * its index accordingly.
@@ -1338,7 +1269,6 @@
 		    (new.npages != old.npages) ||
 		    ((new.flags ^ old.flags) & KVM_MEM_READONLY))
 			return -EINVAL;
-<<<<<<< HEAD
 
 		if (new.base_gfn != old.base_gfn)
 			change = KVM_MR_MOVE;
@@ -1347,16 +1277,6 @@
 		else /* Nothing to change. */
 			return 0;
 
-=======
-
-		if (new.base_gfn != old.base_gfn)
-			change = KVM_MR_MOVE;
-		else if (new.flags != old.flags)
-			change = KVM_MR_FLAGS_ONLY;
-		else /* Nothing to change. */
-			return 0;
-
->>>>>>> 358c7c61
 		/* Copy dirty_bitmap and arch from the current memslot. */
 		new.dirty_bitmap = old.dirty_bitmap;
 		memcpy(&new.arch, &old.arch, sizeof(new.arch));
